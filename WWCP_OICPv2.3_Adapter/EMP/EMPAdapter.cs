﻿/*
 * Copyright (c) 2014-2024 GraphDefined GmbH <achim.friedland@graphdefined.com>
 * This file is part of WWCP OICP <https://github.com/OpenChargingCloud/WWCP_OICP>
 *
 * Licensed under the Apache License, Version 2.0 (the "License");
 * you may not use this file except in compliance with the License.
 * You may obtain a copy of the License at
 *
 *     http://www.apache.org/licenses/LICENSE-2.0
 *
 * Unless required by applicable law or agreed to in writing, software
 * distributed under the License is distributed on an "AS IS" BASIS,
 * WITHOUT WARRANTIES OR CONDITIONS OF ANY KIND, either express or implied.
 * See the License for the specific language governing permissions and
 * limitations under the License.
 */

#region Usings

using System.Runtime.CompilerServices;

using Newtonsoft.Json.Linq;

using org.GraphDefined.Vanaheimr.Aegir;
using org.GraphDefined.Vanaheimr.Illias;
using org.GraphDefined.Vanaheimr.Hermod.DNS;

#endregion

namespace cloud.charging.open.protocols.OICPv2_3.EMP
{

    /// <summary>
    /// A WWCP wrapper for the OICP EMP roaming client which maps
    /// WWCP data structures onto OICP data structures and vice versa.
    /// </summary>
    public class EMPAdapter : WWCP.ACryptoEMobilityEntity<WWCP.EMPRoamingProvider_Id,
                                                          WWCP.EMPRoamingProviderAdminStatusTypes,
                                                          WWCP.EMPRoamingProviderStatusTypes>,
                              WWCP.IEMPRoamingProvider,
                              IEquatable<EMPAdapter>,
                              IComparable<EMPAdapter>,
                              IComparable
    {

        #region Data

        private static readonly  SemaphoreSlim  PullEVSEDataLock                                = new (1, 1);
        private static readonly  SemaphoreSlim  PullEVSEStatusLock                              = new (1, 1);
        private static readonly  SemaphoreSlim  GetChargeDetailRecordsLock                      = new (1, 1);

        private readonly         Timer          PullEVSEData_Timer;
        private readonly         Timer          PullEVSEStatus_Timer;
        private readonly         Timer          GetChargeDetailRecords_Timer;

        public  static readonly  TimeSpan       Default_PullEVSEData_Every                      = TimeSpan.FromHours  (3);
        public  static readonly  TimeSpan       Default_PullEVSEStatus_Every                    = TimeSpan.FromMinutes(1);
        public  static readonly  TimeSpan       Default_GetChargeDetailRecords_Every            = TimeSpan.FromMinutes(15);

        public  static readonly  TimeSpan       Default_PullEVSEData_RequestTimeout             = TimeSpan.FromMinutes(5);
        public  static readonly  TimeSpan       Default_PullEVSEStatus_RequestTimeout           = TimeSpan.FromMinutes(1);
        public  static readonly  TimeSpan       Default_GetChargeDetailRecords_RequestTimeout   = TimeSpan.FromMinutes(1);


        /// <summary>
        ///  The default reservation time.
        /// </summary>
        public  static readonly  TimeSpan       DefaultReservationTime                          = TimeSpan.FromMinutes(15);


        private static readonly  TimeSpan       SemaphoreSlimTimeout                            = TimeSpan.FromSeconds(5);

        #endregion

        #region Properties

        /// <summary>
        /// The wrapped EMP roaming object.
        /// </summary>
        public EMPRoaming  EMPRoaming     { get; }


        /// <summary>
        /// The EMP client.
        /// </summary>
        public EMPClient EMPClient
            => EMPRoaming.EMPClient;

        /// <summary>
        /// The EMP HTTP client logger.
        /// </summary>
        public EMPClient.HTTP_Logger? HTTPClientLogger
            => EMPRoaming.EMPClient.HTTPLogger;

        /// <summary>
        /// The EMP client logger.
        /// </summary>
        public EMPClient.EMPClientLogger? ClientLogger
            => EMPRoaming.EMPClient.Logger;


        /// <summary>
        /// The EMP server.
        /// </summary>
        public EMPServerAPI EMPServer
            => EMPRoaming.EMPServer;

        /// <summary>
        /// The EMP HTTP server logger.
        /// </summary>
        public EMPServerAPI.HTTP_Logger? HTTPServerLogger
            => EMPRoaming.EMPServer.HTTPLogger;

        /// <summary>
        /// The EMP server logger.
        /// </summary>
        public EMPServerAPI.ServerAPILogger? ServerLogger
            => EMPRoaming.EMPServer.Logger;


        /// <summary>
        /// The DNS client defines which DNS servers to use.
        /// </summary>
        public DNSClient DNSClient
            => EMPRoaming.EMPClient.DNSClient;


        /// <summary>
        /// An optional default e-mobility provider identification.
        /// </summary>
        public Provider_Id                    DefaultProviderId        { get; }


        public EVSEDataRecord2EVSEDelegate?   EVSEDataRecord2EVSE      { get; }


        public IncludeEVSEOperatorIdDelegate  IncludeEVSEOperatorId    { get; }


        #region OnWWCPCSOAdapterException

        public delegate Task OnWWCPCSOAdapterExceptionDelegate(DateTime        Timestamp,
                                                               EMPAdapter  Sender,
                                                               Exception       Exception);

        public event OnWWCPCSOAdapterExceptionDelegate? OnWWCPCSOAdapterException;

        #endregion

        #region PullDataService

        public Boolean                                         PullEVSEData_IsDisabled                              { get; set; }

        /// <summary>
        /// The 'Pull EVSE Data' service interval.
        /// </summary>
        public TimeSpan                                        PullEVSEData_Every                                   { get; }

        public UInt32                                          PullEVSEData_RequestPageSize                         { get; }

        public TimeSpan                                        PullEVSEData_RequestTimeout                          { get; }

        public DateTime?                                       TimestampOfLastPullDataRun                           { get; private set; }

        /// <summary>
        /// Only return EVSEs belonging to the given optional enumeration of EVSE operators.
        /// </summary>
        public IEnumerable<Operator_Id>?                       PullEVSEData_OperatorIdFilter                        { get; }

        /// <summary>
        /// An optional enumeration of countries whose EVSE's a provider wants to retrieve.
        /// </summary>
        public IEnumerable<Country>?                           PullEVSEData_CountryCodeFilter                       { get; }

        /// <summary>
        /// 
        /// </summary>
        public IEnumerable<AccessibilityTypes>?                PullEVSEData_AccessibilityFilter                     { get; }

        /// <summary>
        /// 
        /// </summary>
        public IEnumerable<AuthenticationModes>?               PullEVSEData_AuthenticationModeFilter                { get; }

        /// <summary>
        /// 
        /// </summary>
        public IEnumerable<CalibrationLawDataAvailabilities>?  PullEVSEData_CalibrationLawDataAvailabilityFilter    { get; }


        public Boolean?                                        PullEVSEData_RenewableEnergyFilter                   { get; }
        public Boolean?                                        PullEVSEData_IsHubjectCompatibleFilter               { get; }
        public Boolean?                                        PullEVSEData_IsOpen24HoursFilter                     { get; }


        public Boolean                                         PullEVSEData_UpdateRoamingNetwork                    { get; }

        public Boolean                                         PullEVSEStatus_CalculateEVSEStatusDiffs              { get; }
        public Boolean                                         PullEVSEStatus_UpdateRoamingNetwork                  { get; }

        #endregion

        #region PullStatusService

        public Boolean         PullEVSEStatus_IsDisabled                    { get; set; }

        /// <summary>
        /// The 'Pull EVSE Status' service interval.
        /// </summary>
        public TimeSpan        PullEVSEStatus_Every                         { get; set; }

        public TimeSpan        PullEVSEStatus_RequestTimeout                { get; }

        public DateTime?       PullStatus_LastRunTimestamp                  { get; private set; }

        #endregion

        #region GetChargeDetailRecords

        public Boolean         GetChargeDetailRecords_IsDisabled                 { get; set; }

        /// <summary>
        /// The 'GetChargeDetailRecords' service intervall.
        /// </summary>
        public TimeSpan        GetChargeDetailRecords_Every                      { get; set; }

        public TimeSpan        GetChargeDetailRecords_RequestTimeout             { get; }

        public DateTime        GetChargeDetailRecords_LastRunTimestamp           { get; private set; }

        #endregion

        public GeoCoordinate?  DefaultSearchCenter                               { get; }
        public UInt64?         DefaultDistanceKM                                 { get; }


        public Func<WWCP.EVSEStatusReport, WWCP.ChargingStationStatusTypes>? EVSEStatusAggregationDelegate { get; }


        public IEnumerable<WWCP.ChargingReservation> ChargingReservations
            => throw new NotImplementedException();

        public IEnumerable<WWCP.ChargingSession>     ChargingSessions
            => throw new NotImplementedException();

        public TimeSpan MaxReservationDuration { get => throw new NotImplementedException(); set => throw new NotImplementedException(); }


        private readonly Dictionary<WWCP.EVSE_Id, WWCP.EVSEStatusUpdate> evseStatusUpdates = [];
        public IEnumerable<WWCP.EVSEStatusUpdate> EVSEStatusUpdates

            => evseStatusUpdates.Values;

        public WWCP.EVSEStatusUpdate? TryGetEVSEStatusUpdate(WWCP.EVSE_Id EVSEId)
        {

            if (evseStatusUpdates.TryGetValue(EVSEId, out var evseStatusUpdate))
                return evseStatusUpdate;

            return null;

        }

        public Boolean TryGetEVSEStatusUpdate(WWCP.EVSE_Id EVSEId, out WWCP.EVSEStatusUpdate EVSEStatusUpdate)

            => evseStatusUpdates.TryGetValue(EVSEId, out EVSEStatusUpdate);

        #endregion

        #region Events

        /// <summary>
        /// An event sent whenever new EVSEDataRecords had been received.
        /// </summary>
        public event OnPullEVSEDataDelegate?            OnPullEVSEData;

        /// <summary>
        /// An event sent whenever new page of EVSEDataRecords had been received.
        /// </summary>
        public event OnPullEVSEDataPageDelegate?        OnPullEVSEDataPage;

        /// <summary>
        /// An event sent whenever new OperatorInfos had been fetched.
        /// </summary>
        public event OnPullOperatorInfosDelegate?       OnPullOperatorInfos;

        /// <summary>
        /// An event sent whenever new EVSEStatusRecords had been received.
        /// </summary>
        public event OnPullEVSEStatusDelegate?          OnPullEVSEStatus;

        /// <summary>
        /// An event sent whenever new EVSE status changes had been received.
        /// </summary>
        public event OnEVSEStatusChangesDelegate?       OnEVSEStatusChanges;

        /// <summary>
        /// An event sent whenever new EVSE status had been received.
        /// </summary>
        public event OnNewEVSEStatusDelegate?           OnNewEVSEStatus;

        /// <summary>
        /// An event sent whenever new ChargeDetailRecords had been received.
        /// </summary>
        public event OnGetChargeDetailRecordsDelegate?  OnGetChargeDetailRecords;



        // WWCP methods
        public event WWCP.OnNewReservationDelegate?         OnNewReservation;
        public event WWCP.OnReservationCanceledDelegate?    OnReservationCanceled;

        public event WWCP.OnNewChargingSessionDelegate?     OnNewChargingSession;
        public event WWCP.OnNewChargeDetailRecordDelegate?  OnNewChargeDetailRecord;



        // Client methods (logging)

        #region OnPullEVSEDataRequest/-Response (OICP event!)

        /// <summary>
        /// An event sent whenever a 'pull EVSE data' request will be send.
        /// </summary>
        public event OnPullEVSEDataRequestDelegate?        OnPullEVSEDataRequest;

        /// <summary>
        /// An event sent whenever a response for a 'pull EVSE data' request had been received.
        /// </summary>
        public event OnPullEVSEDataResponseDelegate?       OnPullEVSEDataResponse;

        #endregion

        #region OnPullEVSEStatusRequest/-Response (OICP event!)

        /// <summary>
        /// An event sent whenever a 'pull EVSE status' request will be send.
        /// </summary>
        public event OnPullEVSEStatusRequestDelegate?      OnPullEVSEStatusRequest;

        /// <summary>
        /// An event sent whenever a response for a 'pull EVSE status' request had been received.
        /// </summary>
        public event OnPullEVSEStatusResponseDelegate?     OnPullEVSEStatusResponse;

        #endregion


        #region OnReserveRequest/-Response

        /// <summary>
        /// An event sent whenever a reserve EVSE command will be send.
        /// </summary>
        public event WWCP.OnReserveRequestDelegate?         OnReserveRequest;

        /// <summary>
        /// An event sent whenever a reserve EVSE command was sent.
        /// </summary>
        public event WWCP.OnReserveResponseDelegate?        OnReserveResponse;

        #endregion

        #region OnCancelReservationRequest/-Response

        /// <summary>
        /// An event sent whenever a cancel reservation command will be send.
        /// </summary>
        public event WWCP.OnCancelReservationRequestDelegate?   OnCancelReservationRequest;

        /// <summary>
        /// An event sent whenever a cancel reservation command was sent.
        /// </summary>
        public event WWCP.OnCancelReservationResponseDelegate?  OnCancelReservationResponse;

        #endregion


        #region OnRemoteStartRequest/-Response

        /// <summary>
        /// An event sent whenever a remote start command will be send.
        /// </summary>
        public event WWCP.OnRemoteStartRequestDelegate?     OnRemoteStartRequest;

        /// <summary>
        /// An event sent whenever a remote start command was sent.
        /// </summary>
        public event WWCP.OnRemoteStartResponseDelegate?    OnRemoteStartResponse;

        #endregion

        #region OnRemoteStopRequest/-Response

        /// <summary>
        /// An event sent whenever a remote stop command will be send.
        /// </summary>
        public event WWCP.OnRemoteStopRequestDelegate?      OnRemoteStopRequest;

        /// <summary>
        /// An event sent whenever a remote stop command was sent.
        /// </summary>
        public event WWCP.OnRemoteStopResponseDelegate?     OnRemoteStopResponse;

        #endregion


        #region OnGetChargeDetailRecordsRequest/-Response

        /// <summary>
        /// An event sent whenever a 'get charge detail records' request will be send.
        /// </summary>
        public event WWCP.OnGetCDRsRequestDelegate?    OnGetChargeDetailRecordsRequest;

        /// <summary>
        /// An event sent whenever a response to a 'get charge detail records' request was received.
        /// </summary>
        public event WWCP.OnGetCDRsResponseDelegate?   OnGetChargeDetailRecordsResponse;

        #endregion


        // Server methods (logging)

        #region OnAuthorizeStartRequest/-Response

        /// <summary>
        /// An event sent whenever an 'authorize start' request was received.
        /// </summary>
        public event WWCP.OnAuthorizeStartRequestDelegate?   OnAuthorizeStartRequest;

        /// <summary>
        /// An event sent whenever a response to an 'authorize start' request was sent.
        /// </summary>
        public event WWCP.OnAuthorizeStartResponseDelegate?  OnAuthorizeStartResponse;

        #endregion

        #region OnAuthorizeStopRequest/-Response

        /// <summary>
        /// An event sent whenever an 'authorize stop' request was received.
        /// </summary>
        public event WWCP.OnAuthorizeStopRequestDelegate?   OnAuthorizeStopRequest;

        /// <summary>
        /// An event sent whenever a response to an 'authorize stop' request was sent.
        /// </summary>
        public event WWCP.OnAuthorizeStopResponseDelegate?  OnAuthorizeStopResponse;

        #endregion


        #region OnChargeDetailRecordRequest/-Response

        /// <summary>
        /// An event sent whenever a 'charge detail record' was received.
        /// </summary>
        public event WWCP.OnSendCDRsRequestDelegate?   OnChargeDetailRecordRequest;

        /// <summary>
        /// An event sent whenever a response to a 'charge detail record' was sent.
        /// </summary>
        public event WWCP.OnSendCDRsResponseDelegate?  OnChargeDetailRecordResponse;

        #endregion

        #endregion

        #region Constructor(s)

        /// <summary>
        /// Create a new WWCP wrapper for the OICP EMP Roaming client for e-mobility providers/EMPs.
        /// </summary>
        /// <param name="Id">The unique identification of the roaming provider.</param>
        /// <param name="Name">The offical (multi-language) name of the roaming provider.</param>
        /// <param name="RoamingNetwork">A WWCP roaming network.</param>
        /// 
        /// <param name="EMPRoaming">A OICP EMP roaming object to be mapped to WWCP.</param>
        /// <param name="EVSEDataRecord2EVSE">A delegate to process an EVSE data record after receiving it from the roaming provider.</param>
        public EMPAdapter(WWCP.EMPRoamingProvider_Id                      Id,
                          I18NString                                      Name,
                          I18NString                                      Description,
                          WWCP.IRoamingNetwork                            RoamingNetwork,
                          EMPRoaming                                      EMPRoaming,

                          EVSEDataRecord2EVSEDelegate?                    EVSEDataRecord2EVSE                                 = null,

                          Boolean                                         PullEVSEData_IsDisabled                             = false,
                          TimeSpan?                                       PullEVSEData_InitialDelay                           = null,
                          TimeSpan?                                       PullEVSEData_Every                                  = null,
                          UInt32?                                         PullEVSEData_RequestPageSize                        = null,
                          TimeSpan?                                       PullEVSEData_RequestTimeout                         = null,

                          IEnumerable<Operator_Id>?                       PullEVSEData_OperatorIdFilter                       = null,
                          IEnumerable<Country>?                           PullEVSEData_CountryCodeFilter                      = null,
                          IEnumerable<AccessibilityTypes>?                PullEVSEData_AccessibilityFilter                    = null,
                          IEnumerable<AuthenticationModes>?               PullEVSEData_AuthenticationModeFilter               = null,
                          IEnumerable<CalibrationLawDataAvailabilities>?  PullEVSEData_CalibrationLawDataAvailabilityFilter   = null,
                          Boolean?                                        PullEVSEData_RenewableEnergyFilter                  = null,
                          Boolean?                                        PullEVSEData_IsHubjectCompatibleFilter              = null,
                          Boolean?                                        PullEVSEData_IsOpen24HoursFilter                    = null,

                          Boolean                                         PullEVSEData_UpdateRoamingNetwork                   = false,

                          Boolean                                         PullEVSEStatus_IsDisabled                           = false,
                          TimeSpan?                                       PullEVSEStatus_InitialDelay                         = null,
                          TimeSpan?                                       PullEVSEStatus_Every                                = null,
                          TimeSpan?                                       PullEVSEStatus_RequestTimeout                       = null,

                          Boolean                                         PullEVSEStatus_CalculateEVSEStatusDiffs             = false,
                          Boolean                                         PullEVSEStatus_UpdateRoamingNetwork                 = false,

                          Boolean                                         GetChargeDetailRecords_IsDisabled                   = false,
                          TimeSpan?                                       GetChargeDetailRecords_InitialDelay                 = null,
                          TimeSpan?                                       GetChargeDetailRecords_Every                        = null,
                          DateTime?                                       GetChargeDetailRecords_LastRunTimestamp             = null,
                          TimeSpan?                                       GetChargeDetailRecords_RequestTimeout               = null,

                          WWCP.IEMobilityProvider?                        DefaultProvider                                     = null,
                          WWCP.EMobilityProvider_Id?                      DefaultProviderId                                   = null,
                          GeoCoordinate?                                  DefaultSearchCenter                                 = null,
                          UInt64?                                         DefaultDistanceKM                                   = null,

                          IncludeEVSEOperatorIdDelegate?                  IncludeEVSEOperatorId                               = null)

            : base(Id,
                   RoamingNetwork,
                   Name,
                   Description)

        {

            this.EMPRoaming                                         = EMPRoaming                                    ?? throw new ArgumentNullException(nameof(EMPRoaming),  "The given EMP roaming object must not be null!");
            this.EVSEDataRecord2EVSE                                = EVSEDataRecord2EVSE;

            this.PullEVSEData_IsDisabled                            = PullEVSEData_IsDisabled;
            this.PullEVSEData_Every                                 = PullEVSEData_Every                            ?? Default_PullEVSEData_Every;
            this.PullEVSEData_RequestPageSize                       = PullEVSEData_RequestPageSize                  ?? 2000;
            this.PullEVSEData_RequestTimeout                        = PullEVSEData_RequestTimeout                   ?? Default_PullEVSEData_RequestTimeout;
            this.PullEVSEData_Timer                                 = new Timer(
                                                                          PullEVSEDataService,
                                                                          null,
                                                                          PullEVSEData_InitialDelay                 ?? TimeSpan.FromSeconds(10),
                                                                          this.PullEVSEData_Every
                                                                      );

            this.PullEVSEData_OperatorIdFilter                      = PullEVSEData_OperatorIdFilter;
            this.PullEVSEData_CountryCodeFilter                     = PullEVSEData_CountryCodeFilter;
            this.PullEVSEData_AccessibilityFilter                   = PullEVSEData_AccessibilityFilter;
            this.PullEVSEData_AuthenticationModeFilter              = PullEVSEData_AuthenticationModeFilter;
            this.PullEVSEData_CalibrationLawDataAvailabilityFilter  = PullEVSEData_CalibrationLawDataAvailabilityFilter;
            this.PullEVSEData_RenewableEnergyFilter                 = PullEVSEData_RenewableEnergyFilter;
            this.PullEVSEData_IsHubjectCompatibleFilter             = PullEVSEData_IsHubjectCompatibleFilter;
            this.PullEVSEData_IsOpen24HoursFilter                   = PullEVSEData_IsOpen24HoursFilter;

            this.PullEVSEData_UpdateRoamingNetwork                  = PullEVSEData_UpdateRoamingNetwork;

            this.PullEVSEStatus_IsDisabled                          = PullEVSEStatus_IsDisabled;
            this.PullEVSEStatus_Every                               = PullEVSEStatus_Every                          ?? Default_PullEVSEStatus_Every;
            this.PullEVSEStatus_RequestTimeout                      = PullEVSEStatus_RequestTimeout                 ?? Default_PullEVSEStatus_RequestTimeout;
            this.PullEVSEStatus_Timer                               = new Timer(
                                                                          PullStatusService,
                                                                          null,
                                                                          PullEVSEStatus_InitialDelay               ?? TimeSpan.FromSeconds(30),
                                                                          this.PullEVSEStatus_Every
                                                                      );

            this.PullEVSEStatus_CalculateEVSEStatusDiffs            = PullEVSEStatus_CalculateEVSEStatusDiffs;
            this.PullEVSEStatus_UpdateRoamingNetwork                = PullEVSEStatus_UpdateRoamingNetwork;

            this.GetChargeDetailRecords_IsDisabled                  = GetChargeDetailRecords_IsDisabled;
            this.GetChargeDetailRecords_Every                       = GetChargeDetailRecords_Every                  ?? Default_GetChargeDetailRecords_Every;
            this.GetChargeDetailRecords_LastRunTimestamp            = GetChargeDetailRecords_LastRunTimestamp       ?? Timestamp.Now - TimeSpan.FromDays(3); // 89 is Hubject's Maximum!
            this.GetChargeDetailRecords_RequestTimeout              = GetChargeDetailRecords_RequestTimeout         ?? Default_GetChargeDetailRecords_RequestTimeout;
            this.GetChargeDetailRecords_Timer                       = new Timer(
                                                                          GetChargeDetailRecordsService,
                                                                          null,
                                                                          GetChargeDetailRecords_InitialDelay       ?? TimeSpan.FromSeconds(10),
                                                                          this.GetChargeDetailRecords_Every
                                                                      );

            var defaultProviderId = (DefaultProvider?.Id ?? DefaultProviderId)?.ToOICP();

            if (!defaultProviderId.HasValue)
                throw new ArgumentException("The given default provider identification is invalid!",
                                            nameof(DefaultProviderId));

            this.DefaultProviderId                                  = defaultProviderId.Value;
            this.DefaultSearchCenter                                = DefaultSearchCenter;
            this.DefaultDistanceKM                                  = DefaultDistanceKM;

            this.IncludeEVSEOperatorId                              = IncludeEVSEOperatorId ?? (operatorId => true);


            // Link events...

            #region OnAuthorizeStart

            this.EMPRoaming.OnAuthorizeStart += async (timestamp,
                                                       sender,
                                                       request) => {

                #region Verify local authentication

                var localAuthentication  = request.Identification.ToWWCP()?.ToLocal;

                if (localAuthentication is null)
                    return AuthorizationStartResponse.NotAuthorized(
                               request,
                               new StatusCode(
                                   StatusCodes.NoValidContract,
                                   "No valid authentication!"
                               ),
                               request.SessionId,
                               request.CPOPartnerSessionId,
                               null, // EMPPartnerSessionId
                               null, // ProviderId
                               Timestamp.Now,
                               request.EventTrackingId,
                               null, // Runtime
                               request.ProcessId
                           );

                #endregion

                #region Map parameter values

                var operatorId           = request.OperatorId.         ToWWCP();
                var chargingLocation     = WWCP.ChargingLocation.FromEVSEId(request.EVSEId?.ToWWCP());
                var chargingProductId    = request.PartnerProductId.HasValue
                                               ? request.PartnerProductId.Value.ToWWCP()
                                               : null;
                var chargingProduct      = chargingProductId.HasValue
                                               ? WWCP.ChargingProduct.FromId(chargingProductId.Value)
                                               : null;
                var sessionId            = request.SessionId.          ToWWCP();
                var cpoPartnerSessionId  = request.CPOPartnerSessionId.ToWWCP();

                #endregion


                #region Send OnAuthorizeStartRequest event

                var startTime = Timestamp.Now;

                try
                {

                    OnAuthorizeStartRequest?.Invoke(startTime,
                                                    timestamp,
                                                    this,
                                                    Id.ToString(),
                                                    request.EventTrackingId,
                                                    RoamingNetwork.Id,
                                                    Id,
                                                    null,
                                                    operatorId,
                                                    localAuthentication,
                                                    chargingLocation,
                                                    chargingProduct,
                                                    sessionId,
                                                    cpoPartnerSessionId,
                                                    [],
                                                    request.RequestTimeout);

                }
                catch (Exception e)
                {
                    DebugX.LogException(e, nameof(EMPAdapter) + "." + nameof(OnAuthorizeStartRequest));
                }

                #endregion


                var response = await RoamingNetwork.AuthorizeStart(
                                         localAuthentication,
                                         chargingLocation,
                                         chargingProduct,
                                         sessionId,
                                         cpoPartnerSessionId,
                                         operatorId,

                                         timestamp,
                                         request.EventTrackingId,
                                         request.RequestTimeout,
                                         request.CancellationToken
                                     );


                #region Send OnAuthorizeStartResponse event

                var endTime = Timestamp.Now;

                try
                {

                    OnAuthorizeStartResponse?.Invoke(endTime,
                                                     timestamp,
                                                     this,
                                                     Id.ToString(),
                                                     request.EventTrackingId,
                                                     RoamingNetwork.Id,
                                                     Id,
                                                     null,
                                                     operatorId,
                                                     localAuthentication,
                                                     chargingLocation,
                                                     chargingProduct,
                                                     sessionId,
                                                     cpoPartnerSessionId,
                                                     [],
                                                     request.RequestTimeout,
                                                     response,
                                                     endTime - startTime);

                }
                catch (Exception e)
                {
                    DebugX.LogException(e, nameof(EMPAdapter) + "." + nameof(OnAuthorizeStartResponse));
                }

                #endregion

                #region Map response

                if (response is not null)
                {

                    #region Map custom data

                    UserDefinedDictionary? internalData = null;

                    if (response.CachedResultRemainingLifeTime.HasValue)
                    {
                        internalData ??= new UserDefinedDictionary();
                        internalData.Set("cachedResultRemainingLifeTime",  response.CachedResultRemainingLifeTime.Value);
                    }

                    #endregion

                    switch (response.Result)
                    {

                        case WWCP.AuthStartResultTypes.Authorized:
                            return AuthorizationStartResponse.Authorized               (request,
                                                                                        response.SessionId. ToOICP(),
                                                                                        default,
                                                                                        default,
                                                                                        response.ProviderId.ToOICP(),
                                                                                        "Ready to charge!",
                                                                                        default,
                                                                                        response.ListOfAuthStopTokens.SafeSelect(token => Identification.FromUID(token.ToOICP())),
                                                                                        InternalData:  internalData);

                        case WWCP.AuthStartResultTypes.NotAuthorized:
                            return AuthorizationStartResponse.NotAuthorized            (request,
                                                                                        new StatusCode(
                                                                                            StatusCodes.RFIDAuthenticationfailed_InvalidUID,
                                                                                            "RFID Authentication failed - invalid UID"
                                                                                        ),
                                                                                        InternalData:  internalData);

                        case WWCP.AuthStartResultTypes.InvalidSessionId:
                            return AuthorizationStartResponse.SessionIsInvalid         (request,
                                                                                        SessionId:            request.SessionId,
                                                                                        CPOPartnerSessionId:  request.CPOPartnerSessionId,
                                                                                        EMPPartnerSessionId:  request.EMPPartnerSessionId,
                                                                                        InternalData:         internalData);

                        case WWCP.AuthStartResultTypes.CommunicationTimeout:
                            return AuthorizationStartResponse.CommunicationToEVSEFailed(request,
                                                                                        InternalData:  internalData);

                        case WWCP.AuthStartResultTypes.StartChargingTimeout:
                            return AuthorizationStartResponse.NoEVConnectedToEVSE      (request,
                                                                                        InternalData:  internalData);

                        case WWCP.AuthStartResultTypes.Reserved:
                            return AuthorizationStartResponse.EVSEAlreadyReserved      (request,
                                                                                        InternalData:  internalData);

                        case WWCP.AuthStartResultTypes.UnknownLocation:
                            return AuthorizationStartResponse.UnknownEVSEID            (request,
                                                                                        InternalData:  internalData);

                        case WWCP.AuthStartResultTypes.OutOfService:
                            return AuthorizationStartResponse.EVSEOutOfService         (request,
                                                                                        InternalData:  internalData);

                        case WWCP.AuthStartResultTypes.RateLimitReached:
                            return AuthorizationStartResponse.NotAuthorized            (request,
                                                                                        new StatusCode(
                                                                                            StatusCodes.NoPositiveAuthenticationResponse,
                                                                                            "Authentication rate limit reached!"
                                                                                        ),
                                                                                        InternalData:  internalData);

                    }
                }

                #endregion

                return AuthorizationStartResponse.ServiceNotAvailable(
                           request,
                           SessionId:   response?.SessionId. ToOICP() ?? request.SessionId,
                           ProviderId:  response?.ProviderId.ToOICP()
                       );

            };

            #endregion

            #region OnAuthorizeStop

            this.EMPRoaming.OnAuthorizeStop += async (timestamp,
                                                      sender,
                                                      request) => {

                #region Map parameter values

                var sessionId            = request.SessionId.          ToWWCP();
                var localAuthentication  = request.Identification.     ToWWCP()?.ToLocal;
                var chargingLocation     = WWCP.ChargingLocation.FromEVSEId(request.EVSEId?.ToWWCP());
                var CPOPartnerSessionId  = request.CPOPartnerSessionId.ToWWCP();
                var operatorId           = request.OperatorId.         ToWWCP();

                #endregion

                #region Send OnAuthorizeStopRequest event

                var startTime = Timestamp.Now;

                try
                {

                    OnAuthorizeStopRequest?.Invoke(startTime,
                                                   timestamp,
                                                   this,
                                                   Id.ToString(),
                                                   request.EventTrackingId,
                                                   RoamingNetwork.Id,
                                                   Id,
                                                   null,
                                                   operatorId,
                                                   chargingLocation,
                                                   sessionId,
                                                   CPOPartnerSessionId,
                                                   localAuthentication,
                                                   request.RequestTimeout);

                }
                catch (Exception e)
                {
                    DebugX.LogException(e, nameof(EMPAdapter) + "." + nameof(OnAuthorizeStopRequest));
                }

                #endregion


                var response = await RoamingNetwork.AuthorizeStop(
                                         sessionId.Value,
                                         localAuthentication,
                                         chargingLocation,
                                         CPOPartnerSessionId,
                                         operatorId,

                                         request.Timestamp,
                                         request.EventTrackingId,
                                         request.RequestTimeout,
                                         request.CancellationToken
                                     );


                #region Send OnAuthorizeStopResponse event

                var endTime = Timestamp.Now;

                try
                {

                    OnAuthorizeStopResponse?.Invoke(endTime,
                                                    timestamp,
                                                    this,
                                                    Id.ToString(),
                                                    request.EventTrackingId,
                                                    RoamingNetwork.Id,
                                                    Id,
                                                    null,
                                                    operatorId,
                                                    chargingLocation,
                                                    sessionId,
                                                    CPOPartnerSessionId,
                                                    localAuthentication,
                                                    request.RequestTimeout,
                                                    response,
                                                    endTime - startTime);

                }
                catch (Exception e)
                {
                    DebugX.LogException(e, nameof(EMPAdapter) + "." + nameof(OnAuthorizeStopResponse));
                }

                #endregion

                #region Map response

                if (response is not null)
                {

                    #region Map custom data

                    UserDefinedDictionary? internalData = null;

                    if (response.CachedResultRemainingLifeTime.HasValue)
                    {
                        internalData ??= new UserDefinedDictionary();
                        internalData.Set("cachedResultRemainingLifeTime",  response.CachedResultRemainingLifeTime.Value);
                    }

                    #endregion

                    switch (response.Result)
                    {

                        case WWCP.AuthStopResultTypes.Authorized:
                            return AuthorizationStopResponse.Authorized               (request,
                                                                                       response.SessionId. ToOICP(),
                                                                                       default,
                                                                                       default,
                                                                                       response.ProviderId.ToOICP(),
                                                                                       "Ready to stop charging!",
                                                                                       InternalData:  internalData);

                        case WWCP.AuthStopResultTypes.InvalidSessionId:
                            return AuthorizationStopResponse.SessionIsInvalid         (request,
                                                                                       InternalData:  internalData);

                        case WWCP.AuthStopResultTypes.CommunicationTimeout:
                            return AuthorizationStopResponse.CommunicationToEVSEFailed(request,
                                                                                       InternalData:  internalData);

                        case WWCP.AuthStopResultTypes.StopChargingTimeout:
                            return AuthorizationStopResponse.NoEVConnectedToEVSE      (request,
                                                                                       InternalData:  internalData);

                        case WWCP.AuthStopResultTypes.UnknownLocation:
                            return AuthorizationStopResponse.UnknownEVSEID            (request,
                                                                                       InternalData:  internalData);

                        case WWCP.AuthStopResultTypes.OutOfService:
                            return AuthorizationStopResponse.EVSEOutOfService         (request,
                                                                                       InternalData:  internalData);

                        case WWCP.AuthStopResultTypes.RateLimitReached:
                            return AuthorizationStopResponse.NotAuthorized            (request,
                                                                                       new StatusCode(
                                                                                           StatusCodes.NoPositiveAuthenticationResponse,
                                                                                           "Authentication rate limit reached!"
                                                                                       ),
                                                                                       InternalData:  internalData);

                    }
                }

                #endregion

                return AuthorizationStopResponse.ServiceNotAvailable(
                            request,
                            SessionId:  response?.SessionId. ToOICP() ?? request.SessionId,
                            ProviderId: response?.ProviderId.ToOICP()
                        );

            };

            #endregion

            #region OnChargeDetailRecord

            this.EMPRoaming.OnChargeDetailRecord += async (timestamp,
                                                           sender,
                                                           request) => {

                #region Map parameter values

                var cdr  = request.ChargeDetailRecord.ToWWCP();
                if (cdr is null)
                    return Acknowledgement<ChargeDetailRecordRequest>.DataError(
                        request,
                        SessionId: request.ChargeDetailRecord.SessionId
                    );

                var CDRs = new WWCP.ChargeDetailRecord[] { cdr };

                #endregion

                #region Send OnChargeDetailRecordRequest event

                var startTime = Timestamp.Now;

                try
                {

                    OnChargeDetailRecordRequest?.Invoke(startTime,
                                                        timestamp,
                                                        this,
                                                        Id.ToString(),
                                                        request.EventTrackingId,
                                                        RoamingNetwork.Id,
                                                        CDRs,
                                                        request.RequestTimeout);

                }
                catch (Exception e)
                {
                    DebugX.LogException(e, nameof(EMPAdapter) + "." + nameof(OnChargeDetailRecordRequest));
                }

                #endregion


                var response = await RoamingNetwork.SendChargeDetailRecords(
                                         CDRs,
                                         WWCP.TransmissionTypes.Direct,

                                         request.Timestamp,
                                         request.EventTrackingId,
                                         request.RequestTimeout,
                                         request.CancellationToken
                                     );


                #region Send OnChargeDetailRecordResponse event

                var endTime = Timestamp.Now;

                try
                {

                    OnChargeDetailRecordResponse?.Invoke(endTime,
                                                         timestamp,
                                                         this,
                                                         Id.ToString(),
                                                         request.EventTrackingId,
                                                         RoamingNetwork.Id,
                                                         CDRs,
                                                         request.RequestTimeout,
                                                         response,
                                                         endTime - startTime);

                }
                catch (Exception e)
                {
                    DebugX.LogException(e, nameof(EMPAdapter) + "." + nameof(OnChargeDetailRecordResponse));
                }

                #endregion

                #region Map response

                if (response is not null)
                {

                    if (response.Result == WWCP.SendCDRsResultTypes.Success)
                        return Acknowledgement<ChargeDetailRecordRequest>.Success(
                                   request,
                                   request.ChargeDetailRecord.SessionId,
                                   request.ChargeDetailRecord.CPOPartnerSessionId,
                                   request.ChargeDetailRecord.EMPPartnerSessionId,
                                   "Charge detail record forwarded!"
                               );

                    var FailedCDR = response.ResultMap.FirstOrDefault();

                    if (FailedCDR is not null)
                    {
                        switch (FailedCDR.Result)
                        {

                            //case SendCDRResultTypes.NotForwared:
                            //    return Acknowledgement<CPO.SendChargeDetailRecordRequest>.SystemError(
                            //               ChargeDetailRecordRequest,
                            //               "Communication to EVSE failed!",
                            //               SessionId:         ChargeDetailRecordRequest.ChargeDetailRecord.SessionId,
                            //               PartnerSessionId:  ChargeDetailRecordRequest.ChargeDetailRecord.PartnerSessionId
                            //           );

                            case WWCP.SendCDRResultTypes.InvalidSessionId:
                                return Acknowledgement<ChargeDetailRecordRequest>.SessionIsInvalid(
                                           request,
                                           SessionId:            request.ChargeDetailRecord.SessionId,
                                           CPOPartnerSessionId:  request.ChargeDetailRecord.CPOPartnerSessionId,
                                           EMPPartnerSessionId:  request.ChargeDetailRecord.EMPPartnerSessionId
                                       );

                            case WWCP.SendCDRResultTypes.UnknownLocation:
                                return Acknowledgement<ChargeDetailRecordRequest>.UnknownEVSEID(
                                           request,
                                           SessionId:            request.ChargeDetailRecord.SessionId,
                                           CPOPartnerSessionId:  request.ChargeDetailRecord.CPOPartnerSessionId,
                                           EMPPartnerSessionId:  request.ChargeDetailRecord.EMPPartnerSessionId
                                       );

                            case WWCP.SendCDRResultTypes.Error:
                                return Acknowledgement<ChargeDetailRecordRequest>.DataError(
                                           request,
                                           SessionId:            request.ChargeDetailRecord.SessionId,
                                           CPOPartnerSessionId:  request.ChargeDetailRecord.CPOPartnerSessionId,
                                           EMPPartnerSessionId:  request.ChargeDetailRecord.EMPPartnerSessionId
                                       );

                        }
                    }

                }

                #endregion

                return Acknowledgement<ChargeDetailRecordRequest>.ServiceNotAvailable(
                           request,
                           SessionId: request.ChargeDetailRecord.SessionId
                       );

            };

            #endregion

        }

        #endregion


        #region Charging Reservations

        public Boolean TryGetChargingReservationById(WWCP.ChargingReservation_Id ReservationId, out WWCP.ChargingReservation? ChargingReservation)
        {
            throw new NotImplementedException();
        }

        public Boolean TryGetChargingReservationsById(WWCP.ChargingReservation_Id ReservationId, out WWCP.ChargingReservationCollection? ChargingReservations)
        {
            throw new NotImplementedException();
        }

        public WWCP.ChargingReservation? GetChargingReservationById(WWCP.ChargingReservation_Id ReservationId)
        {
            throw new NotImplementedException();
        }

        public WWCP.ChargingReservationCollection? GetChargingReservationsById(WWCP.ChargingReservation_Id ReservationId)
        {
            throw new NotImplementedException();
        }

        #endregion

        #region Charging Sessions

        /// <summary>
        /// Whether the given charging session identification is known within the roaming network.
        /// </summary>
        /// <param name="ChargingSessionId">The charging session identification.</param>
        public Boolean ContainsChargingSessionId(WWCP.ChargingSession_Id ChargingSessionId)
            => false;

        /// <summary>
        /// Return the charging session specified by the given charging session identification.
        /// </summary>
        /// <param name="ChargingSessionId">The charging session identification.</param>
        WWCP.ChargingSession? WWCP.IChargingSessions.GetChargingSessionById(WWCP.ChargingSession_Id ChargingSessionId)
        {
            return null;
        }

        /// <summary>
        /// Return the charging session specified by the given charging session identification.
        /// </summary>
        /// <param name="ChargingSessionId">The charging session identification.</param>
        /// <param name="ChargingSession">The charging session.</param>
        Boolean WWCP.IChargingSessions.TryGetChargingSessionById(WWCP.ChargingSession_Id    ChargingSessionId,
                                                                 out WWCP.ChargingSession?  ChargingSession)
        {
            ChargingSession = null;
            return false;
        }

        #endregion


        // Outgoing OICP EMPClient requests...

        #region PullEVSEData  (SearchCenter = null, DistanceKM = 0.0, LastCall = null, ProviderId = null, ...)

        /// <summary>
        /// Create a new task querying EVSE data from the OICP server.
        /// The request might either have none, 'SearchCenter + DistanceKM' or 'LastCall' parameters.
        /// Because of limitations at Hubject the SearchCenter and LastCall parameters can not be used at the same time!
        /// </summary>
        /// <param name="SearchCenter">An optional geo coordinate of the search center.</param>
        /// <param name="DistanceKM">An optional search distance relative to the search center.</param>
        /// <param name="LastCall">An optional timestamp of the last call.</param>
        /// <param name="ProviderId">An optional unique identification of e-mobility service provider.</param>
        /// <param name="OperatorIdFilter">Only return EVSEs belonging to the given optional enumeration of EVSE operators.</param>
        /// <param name="CountryCodeFilter">An optional enumeration of countries whose EVSE's a provider wants to retrieve.</param>
        /// 
        /// <param name="Timestamp">The optional timestamp of the request.</param>
        /// <param name="CancellationToken">An optional token to cancel this request.</param>
        /// <param name="EventTrackingId">An optional event tracking identification for correlating this request with other events.</param>
        /// <param name="RequestTimeout">An optional timeout for this request.</param>
        public async Task<WWCP.POIDataPull<WWCP.EVSE>>

            PullEVSEData(DateTime?                                      LastCall            = null,
                         GeoCoordinate?                                 SearchCenter        = null,
                         Single                                         DistanceKM          = 0f,
                         WWCP.EMobilityProvider_Id?                     ProviderId          = null,
                         IEnumerable<WWCP.ChargingStationOperator_Id>?  OperatorIdFilter    = null,
                         IEnumerable<Country>?                          CountryCodeFilter   = null,

                         DateTime?                                      Timestamp           = null,
                         CancellationToken                              CancellationToken   = default,
                         EventTracking_Id?                              EventTrackingId     = null,
                         TimeSpan?                                      RequestTimeout      = null)

        {

            #region Initial checks

            Timestamp       ??= org.GraphDefined.Vanaheimr.Illias.Timestamp.Now;
            EventTrackingId ??= EventTracking_Id.New;
            RequestTimeout  ??= EMPClient?.RequestTimeout;

            #endregion

            #region Send OnPullEVSEDataRequest event

            //var startTime = org.GraphDefined.Vanaheimr.Illias.Timestamp.Now;

            //try
            //{

            //    OnPullEVSEDataRequest?.Invoke(startTime,
            //                                  this,
            //                                  Id.ToString(),
            //                                  EventTrackingId,
            //                                  RoamingNetwork.Id,
            //                                  From,
            //                                  To,
            //                                  ProviderId,
            //                                  RequestTimeout);

            //}
            //catch (Exception e)
            //{
            //    DebugX.LogException(e, nameof(EMPAdapter) + "." + nameof(OnPullEVSEDataRequest));
            //}

            #endregion


            var importedEVSEs  = new List<WWCP.EVSE>();
            var warnings       = new List<Warning>();

            var response       = await EMPRoaming.PullEVSEData(
                                     new PullEVSEDataRequest(
                                         ProviderId.ToOICP() ?? DefaultProviderId,
                                         LastCall,

                                         null, // OperatorIdFilter
                                         null, // CountryCodeFilter
                                         null, // AccessibilityFilter
                                         null, // AuthenticationModeFilter
                                         null, // CalibrationLawDataAvailabilityFilter
                                         null, // RenewableEnergyFilter
                                         null, // IsHubjectCompatibleFilter
                                         null, // IsOpen24HoursFilter

                                         null, // SearchCenter
                                         null, // DistanceKM
                                         null, // GeoCoordinatesResponseFormat

                                         null, // ProcessId
                                         null, // Page
                                         null, // Size
                                         null, // SortOrder
                                         null, // CustomData

                                         Timestamp,
                                         EventTrackingId,
                                         RequestTimeout,
                                         CancellationToken)).
                                     ConfigureAwait(false);


            if (response.IsSuccess() &&
                response.Response is not null)
            {

                WWCP.EVSE? evse = null;

                foreach (var evseDataRecord in response.Response.EVSEDataRecords)
                {
                    try
                    {

                        evse = evseDataRecord.ToWWCP();

                        if (evse is not null)
                            importedEVSEs.Add(evse);

                        else
                            warnings.Add(Warning.Create(Languages.en,
                                                        "Could not convert EVSE '" + evseDataRecord.Id + "'!"));

                    }
                    catch (Exception e)
                    {
                        warnings.Add(Warning.Create(Languages.en,
                                                    "Could not convert EVSE '" + evseDataRecord.Id + "'!",
                                                    e.Message));
                    }
                }

            }
            else
            {
                if (response.Response?.HTTPResponse is not null)
                    warnings.Add(Warning.Create(response.Response.HTTPResponse.HTTPStatusCode +
                                                             (response.Response.HTTPResponse.ContentLength.HasValue &&
                                                              response.Response.HTTPResponse.ContentLength.Value > 0
                                                                  ? Environment.NewLine + response.Response.HTTPResponse.HTTPBody.ToUTF8String()
                                                                  : "")));
            }


            #region Send OnPullEVSEDataResponse event

            //var endTime = org.GraphDefined.Vanaheimr.Illias.Timestamp.Now;

            //try
            //{

            //    OnPullEVSEDataResponse?.Invoke(startTime,
            //                                   Timestamp.Value,
            //                                   this,
            //                                   Id.ToString(),
            //                                   EventTrackingId,
            //                                   RoamingNetwork.Id,
            //                                   From,
            //                                   To,
            //                                   ProviderId,
            //                                   RequestTimeout,
            //                                   result,
            //                                   endTime - startTime);

            //}
            //catch (Exception e)
            //{
            //    DebugX.LogException(e, nameof(EMPAdapter) + "." + nameof(OnPullEVSEDataResponse));
            //}

            #endregion

            return new WWCP.POIDataPull<WWCP.EVSE>(importedEVSEs,
                                                   warnings);

        }

        #endregion

        #region PullEVSEStatus(SearchCenter = null, DistanceKM = 0.0, EVSEStatusFilter = null, ProviderId = null, ...)

        /// <summary>
        /// Create a new task requesting the current status of all EVSEs (within an optional search radius and status).
        /// </summary>
        /// <param name="SearchCenter">An optional geo coordinate of the search center.</param>
        /// <param name="DistanceKM">An optional search distance relative to the search center.</param>
        /// <param name="EVSEStatusFilter">An optional EVSE status as filter criteria.</param>
        /// <param name="ProviderId">An optional unique identification of e-mobility service provider.</param>
        /// 
        /// <param name="Timestamp">The optional timestamp of the request.</param>
        /// <param name="CancellationToken">An optional token to cancel this request.</param>
        /// <param name="EventTrackingId">An optional event tracking identification for correlating this request with other events.</param>
        /// <param name="RequestTimeout">An optional timeout for this request.</param>
        public async Task<WWCP.StatusPull<WWCP.EVSEStatus>>

            PullEVSEStatus(DateTime?                   LastCall            = null,
                           GeoCoordinate?              SearchCenter        = null,
                           Single                      DistanceKM          = 0f,
                           WWCP.EVSEStatusTypes?       EVSEStatusFilter    = null,
                           WWCP.EMobilityProvider_Id?  ProviderId          = null,

                           DateTime?                   Timestamp           = null,
                           CancellationToken           CancellationToken   = default,
                           EventTracking_Id?           EventTrackingId     = null,
                           TimeSpan?                   RequestTimeout      = null)

        {

            #region Initial checks

            Timestamp       ??= org.GraphDefined.Vanaheimr.Illias.Timestamp.Now;
            EventTrackingId ??= EventTracking_Id.New;
            RequestTimeout  ??= EMPClient?.RequestTimeout;

            #endregion

            #region Send OnPullEVSEStatusRequest event

            //var startTime = org.GraphDefined.Vanaheimr.Illias.Timestamp.Now;

            //try
            //{

            //    OnPullEVSEStatusRequest?.Invoke(startTime,
            //                                    this,
            //                                    Id.ToString(),
            //                                    EventTrackingId,
            //                                    RoamingNetwork.Id,
            //                                    From,
            //                                    To,
            //                                    ProviderId,
            //                                    RequestTimeout);

            //}
            //catch (Exception e)
            //{
            //    DebugX.LogException(e, nameof(EMPAdapter) + "." + nameof(OnPullEVSEStatusRequest));
            //}

            #endregion


            var importedEVSEStatus  = new List<WWCP.EVSEStatus>();
            var warnings            = new List<Warning>();

            var response            = await EMPRoaming.PullEVSEStatus(
                                          new PullEVSEStatusRequest(
                                              ProviderId:         ProviderId.      ToOICP() ?? DefaultProviderId,
                                              SearchCenter:       SearchCenter.    ToOICP(),
                                              DistanceKM:         DistanceKM,
                                              EVSEStatusFilter:   EVSEStatusFilter.ToOICP(),
                                              CustomData:         null,

                                              Timestamp:          Timestamp,
                                              CancellationToken:  CancellationToken,
                                              EventTrackingId:    EventTrackingId,
                                              RequestTimeout:     RequestTimeout)
                                          ).ConfigureAwait(false);


            if (response.IsSuccess() &&
                response.Response is not null)
            {

                var importTimestamp = org.GraphDefined.Vanaheimr.Illias.Timestamp.Now;

                foreach (var operatorEVSEStatus in response.Response.OperatorEVSEStatus)
                {
                    foreach (var evseStatusRecord in operatorEVSEStatus.EVSEStatusRecords)
                    {

                        var evseId      = evseStatusRecord.Id.    ToWWCP();
                        var evseStatus  = evseStatusRecord.Status.ToWWCP();

                        if      (!evseId.HasValue)
                            warnings.Add(Warning.Create("Invalid EVSE identification '" + evseStatusRecord.Id + "'!"));

                        else if (!evseStatus.HasValue)
                            warnings.Add(Warning.Create("Invalid EVSE identification '" + evseStatusRecord.Id + "'!"));

                        else
                            importedEVSEStatus.Add(new WWCP.EVSEStatus(
                                                       evseId.Value,
                                                       new Timestamped<WWCP.EVSEStatusTypes>(
                                                           importTimestamp,
                                                           evseStatus.Value
                                                       ))
                                                   );

                    }
                }

            }

            else
            {

                if (response.Response?.HTTPResponse is not null)
                    warnings.Add(Warning.Create(response.Response.HTTPResponse.HTTPStatusCode +
                                                             (response.Response.HTTPResponse.ContentLength.HasValue &&
                                                              response.Response.HTTPResponse.ContentLength.Value > 0
                                                                  ? Environment.NewLine + response.Response.HTTPResponse.HTTPBody.ToUTF8String()
                                                                  : "")));

            }


            #region Send OnPullEVSEStatusResponse event

            //var endTime = org.GraphDefined.Vanaheimr.Illias.Timestamp.Now;

            //try
            //{

            //    OnPullEVSEStatusResponse?.Invoke(startTime,
            //                                     Timestamp.Value,
            //                                     this,
            //                                     Id.ToString(),
            //                                     EventTrackingId,
            //                                     RoamingNetwork.Id,
            //                                     From,
            //                                     To,
            //                                     ProviderId,
            //                                     RequestTimeout,
            //                                     result,
            //                                     endTime - startTime);

            //}
            //catch (Exception e)
            //{
            //    DebugX.LogException(e, nameof(EMPAdapter) + "." + nameof(OnPullEVSEStatusResponse));
            //}

            #endregion

            return new WWCP.StatusPull<WWCP.EVSEStatus>(importedEVSEStatus,
                                                        warnings);

        }

        #endregion


        //ToDo: Implement PushAuthenticationData!
        #region PushAuthenticationData(...AuthorizationIdentifications, Action = fullLoad, ProviderId = null, ...)

        ///// <summary>
        ///// Create a new task pushing authorization identifications onto the OICP server.
        ///// </summary>
        ///// <param name="AuthorizationIdentifications">An enumeration of authorization identifications.</param>
        ///// <param name="Action">An optional OICP action.</param>
        ///// <param name="ProviderId">An optional unique identification of e-mobility service provider.</param>
        ///// 
        ///// <param name="Timestamp">The optional timestamp of the request.</param>
        ///// <param name="CancellationToken">An optional token to cancel this request.</param>
        ///// <param name="EventTrackingId">An optional event tracking identification for correlating this request with other events.</param>
        ///// <param name="RequestTimeout">An optional timeout for this request.</param>
        //public async Task<PushAuthenticationDataResult>

        //    PushAuthenticationData(IEnumerable<Identification>  AuthorizationIdentifications,
        //                           WWCP.ActionTypes                   Action              = WWCP.ActionTypes.fullLoad,
        //                           eMobilityProvider_Id?        ProviderId          = null,

        //                           DateTime?                    Timestamp           = null,
        //                           CancellationToken?           CancellationToken   = null,
        //                           EventTracking_Id             EventTrackingId     = null,
        //                           TimeSpan?                    RequestTimeout      = null)

        //{

        //    #region Initial checks

        //    if (AuthorizationIdentifications.IsNullOrEmpty())
        //        return PushAuthenticationDataResult.NoOperation(Id, this);


        //    PushAuthenticationDataResult result = null;

        //    #endregion

        //    #region Send OnPushAuthenticationDataRequest event

        //    //var StartTime = Timestamp.Now;

        //    //try
        //    //{

        //    //    OnPushAuthenticationDataRequest?.Invoke(StartTime,
        //    //                                            Request.Timestamp.Value,
        //    //                                            this,
        //    //                                            ClientId,
        //    //                                            Request.EventTrackingId,
        //    //                                            Request.AuthorizationIdentifications,
        //    //                                            Request.ProviderId,
        //    //                                            Request.OICPAction,
        //    //                                            RequestTimeout);

        //    //}
        //    //catch (Exception e)
        //    //{
        //    //    DebugX.LogException(e, nameof(WWCPCSOAdapter) + "." + nameof(OnPushAuthenticationDataRequest));
        //    //}

        //    #endregion


        //    var response = await EMPRoaming.PushAuthenticationData(AuthorizationIdentifications,
        //                                                           ProviderId.HasValue
        //                                                               ? ProviderId.Value.ToOICP()
        //                                                               : DefaultProviderId.Value,
        //                                                           Action.    ToOICP(),

        //                                                           Timestamp,
        //                                                           CancellationToken,
        //                                                           EventTrackingId,
        //                                                           RequestTimeout).
        //                                    ConfigureAwait(false);

        //    if (response.HTTPStatusCode == HTTPStatusCode.OK &&
        //        response.Content        is not null)
        //    {

        //        result = response.Content.Result

        //                     ? PushAuthenticationDataResult.Success(Id,
        //                                                            this,
        //                                                            response.Content.StatusCode.Description,
        //                                                            response.Content.StatusCode.AdditionalInfo.IsNotNullOrEmpty()
        //                                                                ? new String[] { response.Content.StatusCode.AdditionalInfo }
        //                                                                : null)

        //                     : PushAuthenticationDataResult.Error(Id,
        //                                                          this,
        //                                                          null,
        //                                                          response.Content.StatusCode.Description,
        //                                                          response.Content.StatusCode.AdditionalInfo.IsNotNullOrEmpty()
        //                                                              ? new String[] { response.Content.StatusCode.AdditionalInfo }
        //                                                              : null);

        //    }

        //    else
        //        result = PushAuthenticationDataResult.Error(Id,
        //                                                    this,
        //                                                    null,
        //                                                    response.Content is not null
        //                                                        ? response.Content.StatusCode.Description
        //                                                        : null,
        //                                                    response.Content is not null
        //                                                        ? response.Content.StatusCode.AdditionalInfo.IsNotNullOrEmpty()
        //                                                              ? new String[] { response.Content.StatusCode.AdditionalInfo }
        //                                                              : null
        //                                                        : null);


        //    #region Send OnPushAuthenticationDataResponse event

        //    //var Endtime = Timestamp.Now;
        //    //
        //    //try
        //    //{
        //    //
        //    //    OnPushAuthenticationDataResponse?.Invoke(Endtime,
        //    //                                             this,
        //    //                                             ClientId,
        //    //                                             Request.EventTrackingId,
        //    //                                             Request.AuthorizationIdentifications,
        //    //                                             Request.ProviderId,
        //    //                                             Request.OICPAction,
        //    //                                             RequestTimeout,
        //    //                                             response.Content,
        //    //                                             Endtime - StartTime);
        //    //
        //    //}
        //    //catch (Exception e)
        //    //{
        //    //    DebugX.LogException(e, nameof(EMPClient) + "." + nameof(OnPushAuthenticationDataResponse));
        //    //}

        //    #endregion

        //    return result;

        //}

        #endregion


        #region Reserve(EVSEId, ChargingProduct = null, ReservationId = null, SessionId = null, ProviderId = null, RemoteAuthentication = null, ...)

        /// <summary>
        /// Reserve the possibility to charge at the given charging location.
        /// </summary>
        /// <param name="ChargingLocation">A charging location.</param>
        /// <param name="ReservationLevel">The level of the reservation to create (EVSE, charging station, ...).</param>
        /// <param name="ReservationStartTime">The starting time of the reservation.</param>
        /// <param name="Duration">The duration of the reservation.</param>
        /// <param name="ReservationId">An optional unique identification of the reservation. Mandatory for updates.</param>
        /// <param name="LinkedReservationId">An existing linked charging reservation identification.</param>
        /// <param name="ProviderId">An optional unique identification of e-Mobility service provider.</param>
        /// <param name="RemoteAuthentication">An optional unique identification of e-Mobility account/customer requesting this reservation.</param>
        /// <param name="ChargingProduct">The charging product to be reserved.</param>
        /// <param name="AuthTokens">A list of authentication tokens, who can use this reservation.</param>
        /// <param name="eMAIds">A list of eMobility account identifications, who can use this reservation.</param>
        /// <param name="PINs">A list of PINs, who can be entered into a pinpad to use this reservation.</param>
        /// 
        /// <param name="Timestamp">The optional timestamp of the request.</param>
        /// <param name="EventTrackingId">An optional event tracking identification for correlating this request with other events.</param>
        /// <param name="RequestTimeout">An optional timeout for this request.</param>
        /// <param name="CancellationToken">An optional token to cancel this request.</param>
        async Task<WWCP.ReservationResult>

            WWCP.IChargingReservations.Reserve(WWCP.ChargingLocation                   ChargingLocation,
                                               WWCP.ChargingReservationLevel           ReservationLevel,
                                               DateTime?                               ReservationStartTime,
                                               TimeSpan?                               Duration,
                                               WWCP.ChargingReservation_Id?            ReservationId,
                                               WWCP.ChargingReservation_Id?            LinkedReservationId,
                                               WWCP.EMobilityProvider_Id?              ProviderId,
                                               WWCP.RemoteAuthentication?              RemoteAuthentication,
                                               WWCP.Auth_Path?                         AuthenticationPath,
                                               WWCP.ChargingProduct?                   ChargingProduct,
                                               IEnumerable<WWCP.AuthenticationToken>?  AuthTokens,
                                               IEnumerable<WWCP.EMobilityAccount_Id>?  eMAIds,
                                               IEnumerable<UInt32>?                    PINs,

                                               DateTime?                               Timestamp,
                                               EventTracking_Id?                       EventTrackingId,
                                               TimeSpan?                               RequestTimeout,
                                               CancellationToken                       CancellationToken)

        {

            #region Initial checks

            Timestamp       ??= org.GraphDefined.Vanaheimr.Illias.Timestamp.Now;
            EventTrackingId ??= EventTracking_Id.New;
            RequestTimeout  ??= EMPClient?.RequestTimeout;

            WWCP.ReservationResult? result = null;

            #endregion

            #region Send OnReserveRequest event

            var startTime = org.GraphDefined.Vanaheimr.Illias.Timestamp.Now;

            try
            {

                OnReserveRequest?.Invoke(startTime,
                                         Timestamp.Value,
                                         this,
                                         EventTrackingId,
                                         RoamingNetwork.Id,
                                         ReservationId,
                                         LinkedReservationId,
                                         ChargingLocation,
                                         ReservationStartTime,
                                         Duration,
                                         ProviderId,
                                         RemoteAuthentication,
                                         ChargingProduct,
                                         AuthTokens,
                                         eMAIds,
                                         PINs,
                                         RequestTimeout);

            }
            catch (Exception e)
            {
                DebugX.LogException(e, nameof(EMPAdapter) + "." + nameof(OnReserveRequest));
            }

            #endregion


            var EVSEId = ChargingLocation.EVSEId.Value;


            #region Check if the PartnerProductId has a special format like 'D=15min|P=AC1'

            var PartnerProductIdElements = new Dictionary<String, String>();

            if (ChargingProduct is not null)
                PartnerProductIdElements.Add("P", ChargingProduct.Id.ToString());

            #endregion

            #region Copy the 'ReservationStartTime' value into the PartnerProductId "S=..."

            if (ReservationStartTime.HasValue)
            {

                if (!PartnerProductIdElements.ContainsKey("S"))
                    PartnerProductIdElements.Add("S", ReservationStartTime.Value.ToIso8601());
                else
                    PartnerProductIdElements["S"] = ReservationStartTime.Value.ToIso8601();

            }

            #endregion

            #region Copy the 'Duration' value into the PartnerProductId "D=...min"

            if (Duration.HasValue && Duration.Value >= TimeSpan.FromSeconds(1))
            {

                if (Duration.Value.Minutes > 0 && Duration.Value.Seconds == 0)
                {
                    if (!PartnerProductIdElements.ContainsKey("D"))
                        PartnerProductIdElements.Add("D", Duration.Value.TotalMinutes + "min");
                    else
                        PartnerProductIdElements["D"] = Duration.Value.TotalMinutes + "min";
                }

                else
                {
                    if (!PartnerProductIdElements.ContainsKey("D"))
                        PartnerProductIdElements.Add("D", Duration.Value.TotalSeconds + "sec");
                    else
                        PartnerProductIdElements["D"] = Duration.Value.TotalSeconds + "sec";
                }

            }

            #endregion

            #region Add the eMAId to the list of valid eMAIds

            if (eMAIds == null && RemoteAuthentication?.RemoteIdentification.HasValue == true)
                eMAIds = [ RemoteAuthentication.RemoteIdentification.Value ];

            if (eMAIds is not null && RemoteAuthentication?.RemoteIdentification.HasValue == true && !eMAIds.Contains(RemoteAuthentication.RemoteIdentification.Value))
                eMAIds = new List<WWCP.EMobilityAccount_Id>(eMAIds) {
                             RemoteAuthentication.RemoteIdentification.Value
                         };

            #endregion


            //var providerId       = ProviderId.ToOICP() ?? DefaultProviderId;

            var reserveResponse  = await EMPRoaming.AuthorizeRemoteReservationStart(
                                         new AuthorizeRemoteReservationStartRequest(
                                             EVSEId:                EVSEId.ToOICP().Value,
                                             ProviderId:            ProviderId.ToOICP() ?? DefaultProviderId,
                                             Identification:        RemoteAuthentication.ToOICP(),
                                             Duration:              Duration,
                                             SessionId:             ReservationId is not null ? Session_Id.Parse(ReservationId.ToString()) : new Session_Id?(),
                                             CPOPartnerSessionId:   null,
                                             EMPPartnerSessionId:   null,
                                             PartnerProductId:      PartnerProductIdElements.Count > 0
                                                                        ? PartnerProduct_Id.Parse(PartnerProductIdElements.
                                                                                                      Select(kvp => kvp.Key + "=" + kvp.Value).
                                                                                                      AggregateWith("|"))
                                                                        : default(PartnerProduct_Id?),

                                             Timestamp:             Timestamp,
                                             CancellationToken:     CancellationToken,
                                             EventTrackingId:       EventTrackingId,
                                             RequestTimeout:        RequestTimeout)).
                                         ConfigureAwait(false);


            if (reserveResponse.IsSuccess())
            {

                result = WWCP.ReservationResult.Success(!reserveResponse.Response.SessionId.HasValue
                                                            ? new WWCP.ChargingReservation(Id:                        WWCP.ChargingReservation_Id.Parse(EVSEId.OperatorId.ToString() +
                                                                                                                          "*R" + reserveResponse.Response.SessionId.ToString()),
                                                                                           Timestamp:                 org.GraphDefined.Vanaheimr.Illias.Timestamp.Now,
                                                                                           StartTime:                 org.GraphDefined.Vanaheimr.Illias.Timestamp.Now,
                                                                                           Duration:                  Duration ?? DefaultReservationTime,
                                                                                           EndTime:                   org.GraphDefined.Vanaheimr.Illias.Timestamp.Now + (Duration ?? DefaultReservationTime),
                                                                                           ConsumedReservationTime:   TimeSpan.FromSeconds(0),
                                                                                           ReservationLevel:          WWCP.ChargingReservationLevel.EVSE,
                                                                                           ProviderId:                ProviderId,
                                                                                           StartAuthentication:       RemoteAuthentication,
                                                                                           RoamingNetworkId:          RoamingNetwork.Id,
                                                                                           ChargingPoolId:            null,
                                                                                           ChargingStationId:         null,
                                                                                           EVSEId:                    EVSEId,
                                                                                           ChargingProduct:           ChargingProduct,
                                                                                           AuthTokens:                AuthTokens,
                                                                                           eMAIds:                    eMAIds,
                                                                                           PINs:                      PINs)
                                                            : null);

            }

            else
                result = WWCP.ReservationResult.Error(reserveResponse.Response.HTTPResponse.HTTPStatusCode.ToString(),
                                                      reserveResponse);


            #region Send OnReserveResponse event

            var endTime = org.GraphDefined.Vanaheimr.Illias.Timestamp.Now;

            try
            {

                OnReserveResponse?.Invoke(endTime,
                                          Timestamp.Value,
                                          this,
                                          EventTrackingId,
                                          RoamingNetwork.Id,
                                          ReservationId,
                                          LinkedReservationId,
                                          ChargingLocation,
                                          ReservationStartTime,
                                          Duration,
                                          ProviderId,
                                          RemoteAuthentication,
                                          ChargingProduct,
                                          AuthTokens,
                                          eMAIds,
                                          PINs,
                                          result,
                                          endTime - startTime,
                                          RequestTimeout);

            }
            catch (Exception e)
            {
                DebugX.LogException(e, nameof(EMPAdapter) + "." + nameof(OnReserveResponse));
            }

            #endregion

            return result;

        }

        #endregion

        #region CancelReservation(ReservationId, Reason, ProviderId = null, EVSEId = null, ...)

        /// <summary>
        /// Try to remove the given charging reservation.
        /// </summary>
        /// <param name="ReservationId">The unique charging reservation identification.</param>
        /// <param name="Reason">A reason for this cancellation.</param>
        /// 
        /// <param name="Timestamp">The optional timestamp of the request.</param>
        /// <param name="EventTrackingId">An optional event tracking identification for correlating this request with other events.</param>
        /// <param name="RequestTimeout">An optional timeout for this request.</param>
        /// <param name="CancellationToken">An optional token to cancel this request.</param>
        async Task<WWCP.CancelReservationResult>

            WWCP.IChargingReservations.CancelReservation(WWCP.ChargingReservation_Id                 ReservationId,
                                                         WWCP.ChargingReservationCancellationReason  Reason,

                                                         DateTime?                                   Timestamp,
                                                         EventTracking_Id?                           EventTrackingId,
                                                         TimeSpan?                                   RequestTimeout,
                                                         CancellationToken                           CancellationToken)

        {

            #region Initial checks

            Timestamp       ??= org.GraphDefined.Vanaheimr.Illias.Timestamp.Now;
            EventTrackingId ??= EventTracking_Id.New;
            RequestTimeout  ??= EMPClient?.RequestTimeout;

            #endregion

            #region Send OnCancelReservationRequest event

            var startTime = org.GraphDefined.Vanaheimr.Illias.Timestamp.Now;

            try
            {

                OnCancelReservationRequest?.Invoke(startTime,
                                                   Timestamp.Value,
                                                   this,
                                                   EventTrackingId,
                                                   RoamingNetwork.Id,
                                                   //ProviderId.Value,
                                                   ReservationId,
                                                   Reason,
                                                   RequestTimeout);

            }
            catch (Exception e)
            {
                DebugX.LogException(e, nameof(EMPAdapter) + "." + nameof(OnCancelReservationRequest));
            }

            #endregion


            RoamingNetwork.ReservationsStore.TryGetLatest(ReservationId, out WWCP.ChargingReservation reservation);

            var providerId  = reservation.ProviderId.ToOICP();
            var evseId      = reservation.EVSEId.    ToOICP();
            var sessionId   = reservation.Id.        ToOICP();

            var result      = await EMPRoaming.AuthorizeRemoteReservationStop(
                                    new AuthorizeRemoteReservationStopRequest(
                                        ProviderId:            providerId.Value,
                                        EVSEId:                evseId.    Value,
                                        SessionId:             sessionId. Value,
                                        CPOPartnerSessionId:   null,
                                        EMPPartnerSessionId:   null,
                                        CustomData:            null,

                                        Timestamp:             Timestamp,
                                        CancellationToken:     CancellationToken,
                                        EventTrackingId:       EventTrackingId,
                                        RequestTimeout:        RequestTimeout)).
                                    ConfigureAwait(false);

            if (result.IsSuccess())
            {

                return WWCP.CancelReservationResult.Success(ReservationId,
                                                            Reason);

            }

            return WWCP.CancelReservationResult.Error(ReservationId,
                                                      Reason,
                                                      result.Response.HTTPResponse.HTTPStatusCode.ToString(),
                                                      result.Response.HTTPResponse.EntirePDU);

        }

        #endregion


        #region RemoteStart(ChargingLocation, ChargingProduct = null, ReservationId = null, SessionId = null, ProviderId = null, RemoteAuthentication = null, ...)

        /// <summary>
        /// Start a charging session at the given EVSE.
        /// </summary>
        /// <param name="ChargingLocation">The charging location.</param>
        /// <param name="ChargingProduct">The charging product to use.</param>
        /// <param name="ReservationId">An optional identification of a charging reservation.</param>
        /// <param name="SessionId">An optional identification of this charging session.</param>
        /// <param name="ProviderId">An optional identification of the e-mobility service provider, whenever this identification is different from the current message sender.</param>
        /// <param name="RemoteAuthentication">An optional identification of the e-mobility account who wants to charge.</param>
        /// 
        /// <param name="RequestTimestamp">The optional timestamp of the request.</param>
        /// <param name="EventTrackingId">An optional event tracking identification for correlating this request with other events.</param>
        /// <param name="RequestTimeout">An optional timeout for this request.</param>
        /// <param name="CancellationToken">An optional token to cancel this request.</param>
        async Task<WWCP.RemoteStartResult>

            WWCP.IRemoteStartStop.RemoteStart(WWCP.ChargingLocation         ChargingLocation,
                                              WWCP.ChargingProduct?         ChargingProduct,         // = null,
                                              WWCP.ChargingReservation_Id?  ReservationId,           // = null,
                                              WWCP.ChargingSession_Id?      SessionId,               // = null,
                                              WWCP.EMobilityProvider_Id?    ProviderId,              // = null,
                                              WWCP.RemoteAuthentication?    RemoteAuthentication,    // = null,
                                              JObject?                      AdditionalSessionInfos,  // = null,
                                              WWCP.Auth_Path?               AuthenticationPath,      // = null,

                                              DateTime?                     RequestTimestamp,
                                              EventTracking_Id?             EventTrackingId,
                                              TimeSpan?                     RequestTimeout,
                                              CancellationToken             CancellationToken)

        {

            #region Initial checks

            if (RemoteAuthentication is null || !RemoteAuthentication.RemoteIdentification.HasValue)
                throw new ArgumentNullException(nameof(RemoteAuthentication),  "The e-mobility account identification is mandatory in OICP!");

            RequestTimestamp ??= Timestamp.Now;
            EventTrackingId  ??= EventTracking_Id.New;
            RequestTimeout   ??= EMPClient?.RequestTimeout;

            WWCP.RemoteStartResult? result = null;

            #endregion

            #region Send OnRemoteStartRequest event

<<<<<<< HEAD
            var startTime = Timestamp.Now;

            await LogEvent(
                      OnRemoteStartRequest,
                      loggingDelegate => loggingDelegate.Invoke(
                          startTime,
                          RequestTimestamp.Value,
                          this,
                          EventTrackingId,
                          RoamingNetwork.Id,
                          ChargingLocation,
                          RemoteAuthentication,
                          SessionId,
                          ReservationId,
                          ChargingProduct,
                          null,
                          null,
                          ProviderId,
                          RequestTimeout
                      )
                  );
=======
            var startTime = org.GraphDefined.Vanaheimr.Illias.Timestamp.Now;

            try
            {

                OnRemoteStartRequest?.Invoke(startTime,
                                             Timestamp.Value,
                                             this,
                                             EventTrackingId,
                                             RoamingNetwork.Id,
                                             ChargingLocation,
                                             RemoteAuthentication,
                                             SessionId,
                                             ReservationId,
                                             ChargingProduct,
                                             Id,
                                             null,
                                             ProviderId,
                                             RequestTimeout);

            }
            catch (Exception e)
            {
                DebugX.LogException(e, nameof(EMPAdapter) + "." + nameof(OnRemoteStartRequest));
            }
>>>>>>> f8399770

            #endregion


            var EVSEId = ChargingLocation.EVSEId.Value;

            #region Check if the PartnerProductId has a special format like 'R=12345-1234...|P=AC1'

            var PartnerProductIdElements = new Dictionary<String, String>();

            if (ChargingProduct is not null)
                PartnerProductIdElements.Add("P", ChargingProduct.Id.ToString());

            #endregion

            #region Copy the 'PlannedDuration' value into the PartnerProductId "D=...min"

            //if (PlannedDuration.HasValue && PlannedDuration.Value >= TimeSpan.FromSeconds(1))
            //{
            //
            //    if (Duration.Value.Minutes > 0 && Duration.Value.Seconds == 0)
            //    {
            //        if (!PartnerProductIdElements.ContainsKey("D"))
            //            PartnerProductIdElements.Add("D", Duration.Value.TotalMinutes + "min");
            //        else
            //            PartnerProductIdElements["D"] = Duration.Value.TotalMinutes + "min";
            //    }
            //
            //    else
            //    {
            //        if (!PartnerProductIdElements.ContainsKey("D"))
            //            PartnerProductIdElements.Add("D", Duration.Value.TotalSeconds + "sec");
            //        else
            //            PartnerProductIdElements["D"] = Duration.Value.TotalSeconds + "sec";
            //    }
            //
            //}

            #endregion

            #region Copy the 'PlannedEnergy' value into the PartnerProductId

            //if (PlannedEnergy.HasValue && PlannedEnergy.Value > 0))
            //{
            //
            //    if (Duration.Value.Minutes > 0 && Duration.Value.Seconds == 0)
            //    {
            //        if (!PartnerProductIdElements.ContainsKey("D"))
            //            PartnerProductIdElements.Add("D", Duration.Value.TotalMinutes + "min");
            //        else
            //            PartnerProductIdElements["D"] = Duration.Value.TotalMinutes + "min";
            //    }
            //
            //    else
            //    {
            //        if (!PartnerProductIdElements.ContainsKey("D"))
            //            PartnerProductIdElements.Add("D", Duration.Value.TotalSeconds + "sec");
            //        else
            //            PartnerProductIdElements["D"] = Duration.Value.TotalSeconds + "sec";
            //    }
            //
            //}

            #endregion

            #region Copy the 'ReservationId' value into the PartnerProductId

            if (ReservationId is not null)
            {

                if (!PartnerProductIdElements.ContainsKey("R"))
                    PartnerProductIdElements.Add("R", ReservationId.Value.Suffix);
                else
                    PartnerProductIdElements["R"] = ReservationId.Value.Suffix;

            }

            #endregion


            //var providerId           = ProviderId.ToOICP() ?? DefaultProviderId;

            var remoteStartResponse  = await EMPRoaming.AuthorizeRemoteStart(
                                             new AuthorizeRemoteStartRequest(
                                                 ProviderId:           ProviderId.ToOICP() ?? DefaultProviderId,
                                                 EVSEId:               EVSEId.ToOICP().Value,
                                                 Identification:       RemoteAuthentication.ToOICP(),
                                                 SessionId:            SessionId.           ToOICP(),
                                                 CPOPartnerSessionId:  null,
                                                 EMPPartnerSessionId:  null,
                                                 PartnerProductId:     PartnerProductIdElements.Count > 0
                                                                           ? new PartnerProduct_Id?(PartnerProduct_Id.Parse(PartnerProductIdElements.
                                                                                                                            Select(kvp => kvp.Key + "=" + kvp.Value).
                                                                                                                            AggregateWith("|")))
                                                                           : null,

                                                 Timestamp:            RequestTimestamp,
                                                 CancellationToken:    CancellationToken,
                                                 EventTrackingId:      EventTrackingId,
                                                 RequestTimeout:       RequestTimeout)).
                                             ConfigureAwait(false);


            var now      = Timestamp.Now;
            var runtime  = now - RequestTimestamp.Value;

            if (remoteStartResponse.IsSuccess())
            {

                result = WWCP.RemoteStartResult.Success(
                             remoteStartResponse.Response.SessionId.HasValue
                                 ? new WWCP.ChargingSession(
                                       remoteStartResponse.Response.SessionId.ToWWCP().Value,
                                       EventTrackingId,
                                       RoamingNetwork
                                   )
                                 : null,
                             System_Id.Local,
                             runtime
                         );

            }

            else
                result = WWCP.RemoteStartResult.Error(
                             remoteStartResponse.Response.HTTPResponse.HTTPStatusCode.ToString(),
                             System_Id.Local,
                             remoteStartResponse.Response.HTTPResponse.HTTPBodyAsUTF8String,
                             runtime
                         );


            #region Send OnRemoteStartResponse event

<<<<<<< HEAD
            var endTime = Timestamp.Now;

            await LogEvent(
                      OnRemoteStartResponse,
                      loggingDelegate => loggingDelegate.Invoke(
                          endTime,
                          RequestTimestamp.Value,
                          this,
                          EventTrackingId,
                          RoamingNetwork.Id,
                          ChargingLocation,
                          RemoteAuthentication,
                          SessionId,
                          ReservationId,
                          ChargingProduct,
                          null,
                          null,
                          ProviderId,
                          RequestTimeout,
                          result,
                          endTime - startTime
                      )
                  );
=======
            var endTime = org.GraphDefined.Vanaheimr.Illias.Timestamp.Now;

            try
            {

                OnRemoteStartResponse?.Invoke(endTime,
                                              Timestamp.Value,
                                              this,
                                              EventTrackingId,
                                              RoamingNetwork.Id,
                                              ChargingLocation,
                                              RemoteAuthentication,
                                              SessionId,
                                              ReservationId,
                                              ChargingProduct,
                                              Id,
                                              null,
                                              ProviderId,
                                              RequestTimeout,
                                              result,
                                              endTime - startTime);

            }
            catch (Exception e)
            {
                DebugX.LogException(e, nameof(EMPAdapter) + "." + nameof(OnRemoteStartResponse));
            }
>>>>>>> f8399770

            #endregion

            return result;

        }

        #endregion

        #region RemoteStop(                   SessionId, ReservationHandling = null, ProviderId = null, RemoteAuthentication = null, ...)

        /// <summary>
        /// Stop the given charging session.
        /// </summary>
        /// <param name="SessionId">The unique identification for this charging session.</param>
        /// <param name="ReservationHandling">Whether to remove the reservation after session end, or to keep it open for some more time.</param>
        /// <param name="ProviderId">The unique identification of the e-mobility service provider.</param>
        /// <param name="RemoteAuthentication">The unique identification of the e-mobility account.</param>
        /// 
        /// <param name="Timestamp">The optional timestamp of the request.</param>
        /// <param name="EventTrackingId">An optional event tracking identification for correlating this request with other events.</param>
        /// <param name="RequestTimeout">An optional timeout for this request.</param>
        /// <param name="CancellationToken">An optional token to cancel this request.</param>
        async Task<WWCP.RemoteStopResult>

            WWCP.IRemoteStartStop.RemoteStop(WWCP.ChargingSession_Id     SessionId,
                                             WWCP.ReservationHandling?   ReservationHandling,   // = null,
                                             WWCP.EMobilityProvider_Id?  ProviderId,            // = null,
                                             WWCP.RemoteAuthentication?  RemoteAuthentication,  // = null,
                                             WWCP.Auth_Path?             AuthenticationPath,    // = null,

                                             DateTime?                   Timestamp,
                                             EventTracking_Id?           EventTrackingId,
                                             TimeSpan?                   RequestTimeout,
                                             CancellationToken           CancellationToken)

        {

            #region Initial checks

            Timestamp       ??= org.GraphDefined.Vanaheimr.Illias.Timestamp.Now;
            EventTrackingId ??= EventTracking_Id.New;
            RequestTimeout  ??= EMPClient?.RequestTimeout;

            WWCP.RemoteStopResult? result = null;

            #endregion

            #region Send OnRemoteStopRequest event

            var startTime = org.GraphDefined.Vanaheimr.Illias.Timestamp.Now;

            try
            {

                OnRemoteStopRequest?.Invoke(startTime,
                                            Timestamp.Value,
                                            this,
                                            EventTrackingId,
                                            RoamingNetwork.Id,
                                            SessionId,
                                            ReservationHandling,
                                            Id,
                                            null,
                                            ProviderId,
                                            RemoteAuthentication,
                                            RequestTimeout);

            }
            catch (Exception e)
            {
                DebugX.LogException(e, nameof(EMPAdapter) + "." + nameof(OnRemoteStopRequest));
            }

            #endregion


            RoamingNetwork.TryGetChargingSessionById(SessionId, out var session);

            var sessionId           = SessionId.      ToOICP();
            var evseId              = session?.EVSEId.ToOICP();

            var remoteStopResponse  = await EMPRoaming.AuthorizeRemoteStop(
                                            new AuthorizeRemoteStopRequest(
                                                SessionId:            sessionId. Value,
                                                ProviderId:           ProviderId.ToOICP() ?? DefaultProviderId,
                                                EVSEId:               evseId.    Value,
                                                CPOPartnerSessionId:  null,
                                                EMPPartnerSessionId:  null,

                                                Timestamp:            Timestamp,
                                                CancellationToken:    CancellationToken,
                                                EventTrackingId:      EventTrackingId,
                                                RequestTimeout:       RequestTimeout)).
                                            ConfigureAwait(false);

            if (remoteStopResponse.IsSuccess())
            {

                result = WWCP.RemoteStopResult.Success(SessionId, System_Id.Local);

            }

            else
                result = WWCP.RemoteStopResult.Error(
                             SessionId,
                             System_Id.Local,
                             remoteStopResponse.Response.HTTPResponse.HTTPStatusCode.ToString(),
                             Runtime: org.GraphDefined.Vanaheimr.Illias.Timestamp.Now - startTime
                         );


            #region Send OnRemoteStopResponse event

            var endTime = org.GraphDefined.Vanaheimr.Illias.Timestamp.Now;

            try
            {

                OnRemoteStopResponse?.Invoke(endTime,
                                             Timestamp.Value,
                                             this,
                                             EventTrackingId,
                                             RoamingNetwork.Id,
                                             SessionId,
                                             ReservationHandling,
                                             Id,
                                             null,
                                             ProviderId,
                                             RemoteAuthentication,
                                             RequestTimeout,
                                             result,
                                             endTime - startTime);

            }
            catch (Exception e)
            {
                DebugX.LogException(e, nameof(EMPAdapter) + "." + nameof(OnRemoteStopResponse));
            }

            #endregion

            return result;

        }

        #endregion


        #region GetChargeDetailRecords(From, To = null, ProviderId = null, ...)

        /// <summary>
        /// Download all charge detail records from the OICP server.
        /// </summary>
        /// <param name="From">The starting time.</param>
        /// <param name="To">An optional end time. [default: current time].</param>
        /// <param name="ProviderId">An optional unique identification of e-mobility service provider.</param>
        /// 
        /// <param name="Timestamp">The optional timestamp of the request.</param>
        /// <param name="EventTrackingId">An optional event tracking identification for correlating this request with other events.</param>
        /// <param name="RequestTimeout">An optional timeout for this request.</param>
        /// <param name="CancellationToken">An optional token to cancel this request.</param>
        public async Task<IEnumerable<WWCP.ChargeDetailRecord>>

            GetChargeDetailRecords(DateTime                    From,
                                   DateTime?                   To                  = null,
                                   WWCP.EMobilityProvider_Id?  ProviderId          = null,
                                   //IEnumerable<Session_Id>?    SessionIds          = null,
                                   //IEnumerable<Operator_Id>?   OperatorIds         = null,
                                   //Boolean?                    CDRForwarded        = null,

                                   //Process_Id?                 ProcessId           = null,
                                   //UInt32?                     Page                = null,
                                   //UInt32?                     Size                = null,
                                   //IEnumerable<String>?        SortOrder           = null,
                                   //JObject?                    CustomData          = null,

                                   DateTime?                   Timestamp           = null,
                                   EventTracking_Id?           EventTrackingId     = null,
                                   TimeSpan?                   RequestTimeout      = null,
                                   CancellationToken           CancellationToken   = default)

        {

            #region Initial checks

            To              ??= org.GraphDefined.Vanaheimr.Illias.Timestamp.Now;
            Timestamp       ??= org.GraphDefined.Vanaheimr.Illias.Timestamp.Now;
            EventTrackingId ??= EventTracking_Id.New;
            RequestTimeout  ??= EMPClient?.RequestTimeout;

            #endregion

            #region Send OnGetChargeDetailRecordsRequest event

            var startTime = org.GraphDefined.Vanaheimr.Illias.Timestamp.Now;

            try
            {

                OnGetChargeDetailRecordsRequest?.Invoke(startTime,
                                                        Timestamp.Value,
                                                        this,
                                                        Id.ToString(),
                                                        EventTrackingId,
                                                        RoamingNetwork.Id,
                                                        From,
                                                        To,
                                                        ProviderId,
                                                        RequestTimeout);

            }
            catch (Exception e)
            {
                DebugX.LogException(e, nameof(EMPAdapter) + "." + nameof(OnGetChargeDetailRecordsRequest));
            }

            #endregion


            var providerId    = ProviderId.ToOICP() ?? DefaultProviderId;
            var importedCDRs  = new List<WWCP.ChargeDetailRecord>();
            var warnings      = new List<Warning>();

            var response      = await EMPRoaming.GetChargeDetailRecords(
                                    new GetChargeDetailRecordsRequest(
                                        providerId,
                                        From,
                                        To.Value,
                                        null, // SessionIds
                                        null, // OperatorIds
                                        null, // CDRForwarded

                                        null, // ProcessId
                                        null, // Page
                                        null, // Size
                                        null, // SortOrder

                                        null, // CustomData

                                        Timestamp,
                                        EventTrackingId,
                                        RequestTimeout,
                                        CancellationToken)).
                                    ConfigureAwait(false);


            if (response.IsSuccess() &&
                response.Response is not null)
            {

                WWCP.ChargeDetailRecord? cdr = null;

                foreach (var chargeDetailRecords in response.Response.ChargeDetailRecords)
                {
                    try
                    {

                        cdr = chargeDetailRecords.ToWWCP();

                        if (cdr is not null)
                            importedCDRs.Add(cdr);

                        else
                            warnings.Add(Warning.Create(Languages.en,
                                                        "Could not convert charge detail record '" + chargeDetailRecords.SessionId + "'!"));

                    }
                    catch (Exception e)
                    {
                        warnings.Add(Warning.Create(Languages.en,
                                                    "Could not convert charge detail record '" + chargeDetailRecords.SessionId + "'!",
                                                    e.Message));
                    }
                }

            }
            else
            {
                if (response.Response?.HTTPResponse is not null)
                    warnings.Add(Warning.Create(response.Response.HTTPResponse.HTTPStatusCode +
                                                             (response.Response.HTTPResponse.ContentLength.HasValue &&
                                                              response.Response.HTTPResponse.ContentLength.Value > 0
                                                                  ? Environment.NewLine + response.Response.HTTPResponse.HTTPBody.ToUTF8String()
                                                                  : "")));
            }


            #region Send OnGetChargeDetailRecordsResponse event

            var endTime = org.GraphDefined.Vanaheimr.Illias.Timestamp.Now;

            try
            {

                OnGetChargeDetailRecordsResponse?.Invoke(startTime,
                                                         Timestamp.Value,
                                                         this,
                                                         Id.ToString(),
                                                         EventTrackingId,
                                                         RoamingNetwork.Id,
                                                         From,
                                                         To,
                                                         ProviderId,
                                                         RequestTimeout,
                                                         importedCDRs,
                                                         endTime - startTime);

            }
            catch (Exception e)
            {
                DebugX.LogException(e, nameof(EMPAdapter) + "." + nameof(OnGetChargeDetailRecordsResponse));
            }

            #endregion

            return importedCDRs;

        }

        #endregion


        // -----------------------------------------------------------------------------------------------------

        #region (timer) PullEVSEDataService(State)

        private void PullEVSEDataService(Object? State)
        {
            if (!PullEVSEData_IsDisabled)
                PullEVSEData(State).Wait();
        }

        private async Task PullEVSEData(Object? State)
        {

            DebugX.LogT("[" + Id + "] 'Pull EVSE Data', as every " + PullEVSEData_Every.TotalMinutes + " minutes!");

            var firstRun = true;

            if (await PullEVSEDataLock.WaitAsync(SemaphoreSlimTimeout))
            {
                try
                {

                    #region Data

                    Thread.CurrentThread.Priority = ThreadPriority.BelowNormal;

                    var startTime                       = Timestamp.Now;
                    var correlationId                   = startTime.ToString("yyyy-MM-dd_HH-mm");
                    var eventTrackingId                 = EventTracking_Id.New;
                    var requestPage                     = 0U;
                    var timestampBeforeLastPullDataRun  = Timestamp.Now;
                    var finished                        = false;

                    var invalidOperatorsIds             = new HashSet<Operator_Id>();
                    //var operatorsSkipped                = new HashSet<Operator_Id>();
                    var totalEVSEsCreated               = 0UL;
                    var totalEVSEsUpdated               = 0UL;
                    var totalEVSEsSkipped               = 0UL;

                    var EVSEsFailed                     = 0UL;
                    var EVSEsSkipped                    = 0UL;

                    var evseDataRecords                 = new List<EVSEDataRecord>();

                    DebugX.LogT("[" + Id + "] 'Pull EVSE Data' started at " + startTime.ToIso8601());

                    #endregion

                    #region Receive data pages loop

                    do
                    {

                        var result  = await EMPRoaming.PullEVSEData(
                                          new PullEVSEDataRequest(
                                              ProviderId:                            DefaultProviderId,
                                              LastCall:                              TimestampOfLastPullDataRun,

                                              OperatorIdFilter:                      PullEVSEData_OperatorIdFilter,
                                              CountryCodeFilter:                     PullEVSEData_CountryCodeFilter,
                                              AccessibilityFilter:                   PullEVSEData_AccessibilityFilter,
                                              AuthenticationModeFilter:              PullEVSEData_AuthenticationModeFilter,
                                              CalibrationLawDataAvailabilityFilter:  PullEVSEData_CalibrationLawDataAvailabilityFilter,
                                              RenewableEnergyFilter:                 PullEVSEData_RenewableEnergyFilter,
                                              IsHubjectCompatibleFilter:             PullEVSEData_IsHubjectCompatibleFilter,
                                              IsOpen24HoursFilter:                   PullEVSEData_IsOpen24HoursFilter,

                                              SearchCenter:                          DefaultSearchCenter?.ToOICP(),
                                              DistanceKM:                            DefaultDistanceKM ?? 0,
                                              GeoCoordinatesResponseFormat:          GeoCoordinatesFormats.DecimalDegree,

                                              Page:                                  requestPage,
                                              Size:                                  PullEVSEData_RequestPageSize,
                                              SortOrder:                             null,

                                              CustomData:                            null,

                                              Timestamp:                             null,
                                              CancellationToken:                     new CancellationTokenSource().Token,
                                              EventTrackingId:                       eventTrackingId,
                                              RequestTimeout:                        PullEVSEData_RequestTimeout
                                          )).ConfigureAwait(false);


                        #region Everything is ok!

                        if (result.IsSuccessful &&
                            result.Response is not null)
                        {

                            //DebugX.Log(String.Concat("[", nameof(EMPAdapter), "] Imported ", result.Response.NumberOfElements, " OICP EVSE data records (page " + (requestPage + 1) + " of " + result.Response.TotalPages + ")"));

                            if (OnPullEVSEData is not null || OnPullOperatorInfos is not null)
                                evseDataRecords.AddRange(result.Response.EVSEDataRecords);

                            #region Send OnPullEVSEDataPage event

                            try
                            {

                                if (OnPullEVSEDataPage is not null)
                                    await Task.WhenAll(OnPullEVSEDataPage.GetInvocationList().
                                                       Cast<OnPullEVSEDataPageDelegate>().
                                                       Select(e => e(startTime,
                                                                     this,
                                                                     nameof(OICPv2_3) + "." + nameof(EMPAdapter),
                                                                     correlationId,
                                                                     firstRun,
                                                                     requestPage + 1,
                                                                     result.Response.TotalPages ?? 0,
                                                                     result.Response.EVSEDataRecords))).
                                                       ConfigureAwait(false);

                            }
                            catch (Exception e)
                            {
                                DebugX.LogException(e, nameof(EMPAdapter) + "." + nameof(OnPullEVSEDataPage));
                            }

                            #endregion

                            if (result.Response.LastPage.HasValue &&
                                result.Response.LastPage == false)
                            {
                                requestPage++;
                                DebugX.Log(String.Concat("[", nameof(EMPAdapter), "] ", result.Response.TotalPages - requestPage + 1, " remaining pages..."));
                            }

                        }

                        #endregion

                        #region ...else

                        else
                        {

                            if (result.Response is not null)
                            {

                                DebugX.Log("Importing operator infos failed" +
                                            (result.Response.StatusCode is not null
                                                ? String.Concat(": ",
                                                                result.Response.StatusCode.Code, " ", result.Response.StatusCode.Description,
                                                                result.Response.StatusCode.AdditionalInfo.IsNotNullOrEmpty()
                                                                    ? result.Response.StatusCode.AdditionalInfo
                                                                    : "")
                                                : "!"));

                            }
                            else
                                DebugX.Log("Importing operator infos failed!");

                        }

                        #endregion

                        #region OICP StatusCode is not 'Success'

                        //else if (PullEVSEDataTask.Result.Content.StatusCode is not null &&
                        //        !PullEVSEDataTask.Result.Content.StatusCode.HasResult)
                        //{
                        //
                        //    DebugX.Log("Importing EVSE data records failed: " +
                        //               PullEVSEDataTask.Result.Content.StatusCode.Code.ToString() +
                        //
                        //               (PullEVSEDataTask.Result.Content.StatusCode.Description.IsNotNullOrEmpty()
                        //                    ? ", " + PullEVSEDataTask.Result.Content.StatusCode.Description
                        //                    : "") +
                        //
                        //               (PullEVSEDataTask.Result.Content.StatusCode.AdditionalInfo.IsNotNullOrEmpty()
                        //                    ? ", " + PullEVSEDataTask.Result.Content.StatusCode.AdditionalInfo
                        //                    : ""));
                        //
                        //}

                        #endregion

                        #region Something unexpected happend!

                        //else
                        //{
                        //    DebugX.Log("Importing EVSE data records failed unexpectedly!");
                        //}

                        #endregion


                        if (result.Response?.LastPage == true)
                            finished = true;

                    } while (!finished);

                    var endTime = Timestamp.Now;

                    DebugX.LogT("[" + Id + "] 'Pull EVSE Data' finished after " + (endTime - startTime).TotalSeconds + " seconds");

                    #endregion

                    #region Send OnPullEVSEData event

                    try
                    {

                        if (OnPullEVSEData is not null)
                            await Task.WhenAll(OnPullEVSEData.GetInvocationList().
                                                Cast<OnPullEVSEDataDelegate>().
                                                Select(e => e(startTime,
                                                                this,
                                                                nameof(OICPv2_3) + "." + nameof(EMPAdapter),
                                                                correlationId,
                                                                firstRun,
                                                                evseDataRecords))).
                                                ConfigureAwait(false);

                    }
                    catch (Exception e)
                    {
                        DebugX.LogException(e, nameof(EMPAdapter) + "." + nameof(OnPullEVSEData));
                    }

                    #endregion


                    #region Generate hierarchical data structures

                    var operatorInfos = new Dictionary<Operator_Id, OperatorInfo>();

                    if (OnPullOperatorInfos is not null)
                    {
                        foreach (var evseDataRecordGroup in evseDataRecords.GroupBy(evseDataRecord => evseDataRecord.OperatorId))
                        {

                            #region Get or create operator info

                            if (!operatorInfos.TryGetValue(evseDataRecordGroup.Key, out var operatorInfo))
                            {

                                operatorInfo = new OperatorInfo(evseDataRecordGroup.Key,
                                                                evseDataRecordGroup.FirstOrDefault()?.OperatorName);

                                operatorInfos.Add(operatorInfo.OperatorId,
                                                    operatorInfo);

                            }

                            #endregion

                            foreach (var currentEVSEDataRecord in evseDataRecordGroup)
                            {
                                if (currentEVSEDataRecord is not null)
                                {
                                    try
                                    {

                                        if (operatorInfo.OperatorName != currentEVSEDataRecord.OperatorName)
                                        {
                                            //ToDo: What else to do here?!
                                            DebugX.Log(String.Concat("[OICP.", nameof(EMPAdapter), ".PullEVSEData operatorInfo.OperatorName '" + operatorInfo.OperatorName + "' != '" + currentEVSEDataRecord.OperatorName + "'!"));
                                        }

                                        operatorInfo.AddOrUpdateEVSE(currentEVSEDataRecord);

                                    } catch (Exception e)
                                    {
                                        DebugX.Log(String.Concat("[OICP.", nameof(EMPAdapter), ".PullEVSEData failed: " + e.Message + Environment.NewLine + e.StackTrace));
                                        EVSEsFailed++;
                                    }
                                }
                            }

                        }
                    }

                    #endregion

                    #region Send OnPullOperatorInfos event

                    try
                    {

                        if (OnPullOperatorInfos is not null)
                            await Task.WhenAll(OnPullOperatorInfos.GetInvocationList().
                                               Cast<OnPullOperatorInfosDelegate>().
                                               Select(e => e(startTime,
                                                             this,
                                                             nameof(OICPv2_3) + "." + nameof(EMPAdapter),
                                                             correlationId,
                                                             operatorInfos.Values))).
                                               ConfigureAwait(false);

                    }
                    catch (Exception e)
                    {
                        DebugX.LogException(e, nameof(EMPAdapter) + "." + nameof(OnPullOperatorInfos));
                    }

                    #endregion


                    #region Update RoamingNetwork

                    if (this.PullEVSEData_UpdateRoamingNetwork)
                    {

                        await UpdateRoamingNetwork(RoamingNetwork,
                                                   operatorInfos.Values);

                    }

                    #endregion


                    TimestampOfLastPullDataRun = timestampBeforeLastPullDataRun;

                    if (invalidOperatorsIds.Count != 0)
                        DebugX.Log(invalidOperatorsIds.Count + " invalid EVSE operator identifications");

                    //if (operatorsSkipped.   Any())
                    //    DebugX.Log(operatorsSkipped.Count    + " EVSE operators skipped");

                    if (totalEVSEsCreated > 0)
                        DebugX.Log(totalEVSEsCreated         + " EVSEs created");

                    if (totalEVSEsUpdated > 0)
                        DebugX.Log(totalEVSEsUpdated         + " EVSEs updated");

                    if (totalEVSEsSkipped > 0)
                        DebugX.Log(totalEVSEsSkipped         + " EVSEs skipped");

                }
                catch (Exception e)
                {

                    while (e.InnerException is not null)
                        e = e.InnerException;

                    DebugX.LogException(e, nameof(EMPAdapter) + ".PullOperatorInfos(State)");

                }
                finally
                {
                    try
                    {
                        PullEVSEDataLock.Release();
                    }
                    catch
                    { }
                }
            }

            else
                DebugX.Log(nameof(EMPAdapter) + ".PullEVSEData(State) could not acquire PullEVSEDataLock after waiting " + SemaphoreSlimTimeout.TotalSeconds + " seconds!");

        }

        #endregion

        #region (timer) PullStatusService(State)

        private void PullStatusService(Object? State)
        {
            if (!PullEVSEStatus_IsDisabled)
                PullStatus(State).Wait();
        }

        private async Task PullStatus(Object? State)
        {

            DebugX.LogT("[" + Id + "] 'Pull status service', as every " + PullEVSEStatus_Every.TotalSeconds + " seconds!");

            //if (await PullEVSEDataLock.WaitAsync(SemaphoreSlimTimeout))
            //{
                if (await PullEVSEStatusLock.WaitAsync(SemaphoreSlimTimeout))
                {

                    try
                    {

                        Thread.CurrentThread.Priority  = ThreadPriority.BelowNormal;

                        var startTime                  = Timestamp.Now;
                        PullStatus_LastRunTimestamp    = startTime;
                        DebugX.LogT("[" + Id + "] 'Pull status service' started at " + startTime.ToIso8601());

                        var pullEVSEStatusResult       = await EMPRoaming.PullEVSEStatus(
                                                               new PullEVSEStatusRequest(
                                                                   DefaultProviderId,
                                                                   DefaultSearchCenter.HasValue
                                                                       ? DefaultSearchCenter.Value.ToOICP()
                                                                       : new GeoCoordinates?(),
                                                                   DefaultDistanceKM ?? 0,

                                                                   CancellationToken:  new CancellationTokenSource().Token,
                                                                   EventTrackingId:    EventTracking_Id.New,
                                                                   RequestTimeout:     PullEVSEStatus_RequestTimeout)
                                                               );

                        var downloadTime               = Timestamp.Now;

                        #region Everything is ok!

                        if (pullEVSEStatusResult.IsSuccessful                      &&
                            pullEVSEStatusResult.Response is not null              &&
                            pullEVSEStatusResult.Response.OperatorEVSEStatus.Any() &&
                            pullEVSEStatusResult.Response.OperatorEVSEStatus.SelectMany(status => status.EVSEStatusRecords).Any())
                        {

                            //DebugX.Log("Imported " + pullEVSEStatusResult.Response.OperatorEVSEStatus.SelectMany(status => status.EVSEStatusRecords).Count() + " EVSE status records!");

                            #region Send OnPullEVSEStatus event

                            try
                            {

                                if (OnPullEVSEStatus is not null)
                                    await Task.WhenAll(OnPullEVSEStatus.GetInvocationList().
                                                       Cast<OnPullEVSEStatusDelegate>().
                                                       Select(e => e(startTime,
                                                                     this,
                                                                     nameof(OICPv2_3) + "." + nameof(EMPAdapter),
                                                                     pullEVSEStatusResult.Response.OperatorEVSEStatus.SelectMany(status => status.EVSEStatusRecords).ToArray()))).
                                                       ConfigureAwait(false);

                            }
                            catch (Exception e)
                            {
                                DebugX.LogException(e, nameof(EMPAdapter) + "." + nameof(OnPullEVSEStatus));
                            }

                            #endregion

                            if (PullEVSEStatus_CalculateEVSEStatusDiffs)
                            {

                                var updates = new List<WWCP.EVSEStatusUpdate>();

                                foreach (var evseStatusRecord in pullEVSEStatusResult.Response.OperatorEVSEStatus.SelectMany(status => status.EVSEStatusRecords))
                                {

                                    var evseId         = evseStatusRecord.Id.    ToWWCP();
                                    var newEVSEStatus  = evseStatusRecord.Status.ToWWCP();

                                    if (evseId.HasValue && newEVSEStatus.HasValue)
                                    {

                                        if (!evseStatusUpdates.TryGetValue(evseId.Value, out var oldEVSEStatus))
                                        {

                                            evseStatusUpdates.Add(evseId.Value,
                                                                  new WWCP.EVSEStatusUpdate(
                                                                      evseId.Value,
                                                                      new Timestamped<WWCP.EVSEStatusTypes>(
                                                                          downloadTime,
                                                                          newEVSEStatus.Value
                                                                      ),
                                                                      new Timestamped<WWCP.EVSEStatusTypes>(
                                                                          downloadTime,
                                                                          newEVSEStatus.Value
                                                                      )
                                                                  ));

                                            updates.Add(new WWCP.EVSEStatusUpdate(
                                                            evseId.Value,
                                                            new Timestamped<WWCP.EVSEStatusTypes>(
                                                                downloadTime,
                                                                newEVSEStatus.Value
                                                            )
                                                        ));

                                        }
                                        else if (oldEVSEStatus.NewStatus.Value != newEVSEStatus.Value)
                                        {

                                            var value = new WWCP.EVSEStatusUpdate(
                                                                Id:          evseId.Value,
                                                                OldStatus:   oldEVSEStatus.NewStatus,
                                                                NewStatus:   new Timestamped<WWCP.EVSEStatusTypes>(
                                                                                 downloadTime,
                                                                                 newEVSEStatus.Value
                                                                             )
                                                            );

                                            evseStatusUpdates[evseId.Value] = value;
                                            updates.Add(value);

                                        }

                                    }

                                }

                                #region Send OnEVSEStatusChanges event

                                if (updates.Count != 0)
                                {
                                    try
                                    {

                                        if (OnEVSEStatusChanges is not null)
                                            await Task.WhenAll(OnEVSEStatusChanges.GetInvocationList().
                                                               Cast<OnEVSEStatusChangesDelegate>().
                                                               Select(e => e(startTime,
                                                                             this,
                                                                             nameof(OICPv2_3) + "." + nameof(EMPAdapter),
                                                                             updates))).
                                                               ConfigureAwait(false);

                                    }
                                    catch (Exception e)
                                    {
                                        DebugX.LogException(e, nameof(EMPAdapter) + "." + nameof(OnEVSEStatusChanges));
                                    }
                                }

                                #endregion

                            }

                            if (PullEVSEStatus_UpdateRoamingNetwork)
                            {

                                var update = await UpdateRoamingNetwork(RoamingNetwork,
                                                                        downloadTime,
                                                                        pullEVSEStatusResult.Response.OperatorEVSEStatus,
                                                                        IncludeEVSEOperatorId);

                                if (update.ValidStatusList.Count != 0)
                                {
                                    try
                                    {

                                        if (OnNewEVSEStatus is not null)
                                            await Task.WhenAll(OnNewEVSEStatus.GetInvocationList().
                                                               Cast<OnNewEVSEStatusDelegate>().
                                                               Select(e => e(startTime,
                                                                             this,
                                                                             nameof(OICPv2_3) + "." + nameof(EMPAdapter),
                                                                             update.ValidStatusList))).
                                                               ConfigureAwait(false);

                                    }
                                    catch (Exception e)
                                    {
                                        DebugX.LogException(e, nameof(EMPAdapter) + "." + nameof(OnNewEVSEStatus));
                                    }
                                }

                            }

                        }

                        #endregion

                        #region Something unexpected happend!

                        else
                            DebugX.Log("Importing EVSE status records failed unexpectedly!");

                        #endregion

                        var endTime                    = Timestamp.Now;

                        DebugX.LogT("[" + Id + "] 'Pull status service' finished after " + (endTime - startTime).TotalSeconds + " seconds (" + (downloadTime - startTime).TotalSeconds + "/" + (endTime - downloadTime).TotalSeconds + ")");

                    }
                    catch (Exception e)
                    {

                        while (e.InnerException is not null)
                            e = e.InnerException;

                        DebugX.LogException(e, nameof(EMPAdapter) + ".PullStatus(State)");

                    }
                    finally
                    {
                        try
                        {
                            PullEVSEStatusLock.Release();
                        //    PullEVSEDataLock.  Release();
                        }
                        catch
                        { }
                    }

                }
                else
                {
                    try
                    {
                        DebugX.Log(nameof(EMPAdapter) + ".PullStatus(State) could not acquire PullEVSEStatusLock after waiting " + SemaphoreSlimTimeout.TotalSeconds + " seconds!");
                        //PullEVSEDataLock.Release();
                    }
                    catch
                    { }
                }
            //}
            //else
            //    DebugX.Log(nameof(EMPAdapter) + ".PullStatus(State) could not acquire PullEVSEDataLock after waiting " + SemaphoreSlimTimeout.TotalSeconds + " seconds!");

        }

        #endregion

        #region (timer) GetChargeDetailRecordsService(State)

        private void GetChargeDetailRecordsService(Object? State)
        {
            if (!GetChargeDetailRecords_IsDisabled)
                GetChargeDetailRecords(State).Wait();
        }

        private async Task GetChargeDetailRecords(Object? State)
        {

            DebugX.LogT($"[{Id}] 'GetChargeDetailRecords service', as every {GetChargeDetailRecords_Every.TotalSeconds} seconds!");

            if (await GetChargeDetailRecordsLock.WaitAsync(SemaphoreSlimTimeout))
            {

                Thread.CurrentThread.Priority                   = ThreadPriority.BelowNormal;
                var oldGetChargeDetailRecords_LastRunTimestamp  = GetChargeDetailRecords_LastRunTimestamp;
                var startTime                                   = Timestamp.Now;
                GetChargeDetailRecords_LastRunTimestamp         = startTime;

                DebugX.LogT($"[{Id}] 'GetChargeDetailRecords service' started at '{startTime}'!");

                try
                {

                    var getChargeDetailRecordsResult = await EMPRoaming.GetChargeDetailRecords(
                                                                 new GetChargeDetailRecordsRequest(
                                                                     ProviderId:          DefaultProviderId,
                                                                     From:                oldGetChargeDetailRecords_LastRunTimestamp,
                                                                     To:                  Timestamp.Now,
                                                                     OperatorIds:         null,
                                                                     CDRForwarded:        null,
                                                                     Page:                0,
                                                                     Size:                2000,
                                                                     SortOrder:           null,

                                                                     CancellationToken:   new CancellationTokenSource().Token,
                                                                     EventTrackingId:     EventTracking_Id.New,
                                                                     RequestTimeout:      GetChargeDetailRecords_RequestTimeout)
                                                                 );

                    var downloadTime = Timestamp.Now;

                    #region Everything is ok!

                    if (getChargeDetailRecordsResult.IsSuccessful &&
                        getChargeDetailRecordsResult.Response is not null)
                    {

                        var chargeDetailRecords = getChargeDetailRecordsResult.Response.ChargeDetailRecords;

                        #region Send OnGetChargeDetailRecords event

                        try
                        {

                            if (OnGetChargeDetailRecords is not null)
                                await Task.WhenAll(OnGetChargeDetailRecords.GetInvocationList().
                                                   Cast<OnGetChargeDetailRecordsDelegate>().
                                                   Select(e => e(startTime,
                                                                 this,
                                                                 nameof(OICPv2_3) + "." + nameof(EMPAdapter),
                                                                 chargeDetailRecords.ToArray()))).
                                                   ConfigureAwait(false);

                        }
                        catch (Exception e)
                        {
                            DebugX.LogException(e, nameof(EMPAdapter) + "." + nameof(OnGetChargeDetailRecords));
                        }

                        #endregion

                    }

                    #endregion

                    #region Something unexpected happend!

                    else
                        DebugX.Log("Importing charge detail records failed unexpectedly!");

                    #endregion

                    var endTime = Timestamp.Now;

                    DebugX.Log($"[{Id}] 'GetChargeDetailRecords service' finished after {(endTime - startTime).TotalSeconds} seconds ({(downloadTime - startTime).TotalSeconds}/{(endTime - downloadTime).TotalSeconds})");

                }
                catch (Exception e)
                {

                    while (e.InnerException is not null)
                        e = e.InnerException;

                    DebugX.LogException(e, $"{nameof(EMPAdapter)}.{Id}");

                }
                finally
                {
                    GetChargeDetailRecordsLock.Release();
                }

            }

            else
                DebugX.Log("GetChargeDetailRecords->GetChargeDetailRecordsLock missed!");

            return;

        }

        #endregion

        // -----------------------------------------------------------------------------------------------------


        #region UpdateRoamingNetwork(RoamingNetwork, OperatorInfos)

        public class StatusUpdate
        {
            public List<WWCP.EVSEStatus> ValidStatusList { get; set; }
            public List<WWCP.EVSEStatus> NewStatusList   { get; set; }

        }

        public static async Task<StatusUpdate> UpdateRoamingNetwork(WWCP.IRoamingNetwork             RoamingNetwork,
                                                                    DateTime                         DownloadTime,
                                                                    IEnumerable<OperatorEVSEStatus>  OperatorEVSEStatus,
                                                                    IncludeEVSEOperatorIdDelegate?   IncludeEVSEOperatorId = null)
        {

            var illegalOperatorsIds  = new HashSet<Operator_Id>();
            var operatorsSkipped     = new HashSet<Operator_Id>();
            var totalEVSEsUpdated    = 0UL;
            var totalEVSEsSkipped    = 0UL;
            var newStatusList        = new List<WWCP.EVSEStatus>();
            var validStatusList      = new List<WWCP.EVSEStatus>();

            IncludeEVSEOperatorId  ??= (evseOperatorId => true);

            foreach (var CurrentOperatorEVSEStatus in OperatorEVSEStatus.OrderBy(evseOperator => evseOperator.OperatorName))
            {

                if (IncludeEVSEOperatorId(CurrentOperatorEVSEStatus.OperatorId))
                {

                    DebugX.Log(String.Concat("Importing EVSE operator '", CurrentOperatorEVSEStatus.OperatorName, "' (", CurrentOperatorEVSEStatus.OperatorId, ") with ", CurrentOperatorEVSEStatus.EVSEStatusRecords.Count(), " EVSE status records"));

                    var WWCPChargingStationOperatorId = CurrentOperatorEVSEStatus.OperatorId.ToWWCP();
                    if (WWCPChargingStationOperatorId.HasValue)
                    {

                        if (!RoamingNetwork.TryGetChargingStationOperatorById(WWCPChargingStationOperatorId, out var wwcpChargingStationOperator))
                            wwcpChargingStationOperator = RoamingNetwork.AddChargingStationOperator(
                                                              new WWCP.ChargingStationOperator(
                                                                  WWCPChargingStationOperatorId.Value,
                                                                  RoamingNetwork,
                                                                  I18NString.Create(
                                                                      Languages.unknown,
                                                                      CurrentOperatorEVSEStatus.OperatorName
                                                                  )
                                                              )
                                                          ).Result.ChargingStationOperator;

                        else
                        {
                            // An existing charging station operator: Update name (via events)!
                            wwcpChargingStationOperator?.Name.Set(Languages.unknown,
                                                                  CurrentOperatorEVSEStatus.OperatorName);
                        }

                        if (wwcpChargingStationOperator is not null)
                        {

                            var EVSEsUpdated = 0UL;
                            var EVSEsSkipped = 0UL;

                            foreach (var currentEVSEDataRecord in CurrentOperatorEVSEStatus.EVSEStatusRecords)
                            {

                                var currentEVSEId      = currentEVSEDataRecord.Id.    ToWWCP();
                                var currentEVSEStatus  = currentEVSEDataRecord.Status.ToWWCP();

                                if (currentEVSEId.    HasValue &&
                                    currentEVSEStatus.HasValue)
                                {

                                    var newStatus = new WWCP.EVSEStatus(currentEVSEId.Value,
                                                                        new Timestamped<WWCP.EVSEStatusTypes>(DownloadTime,
                                                                                                              currentEVSEStatus.Value));

                                    validStatusList.Add(newStatus);

                                    if (wwcpChargingStationOperator.TryGetEVSEById(currentEVSEId.Value, out var currentEVSE) &&
                                        currentEVSE is not null &&
                                        currentEVSE.Status.Value != currentEVSEStatus.Value)
                                    {
                                        // Update via events!
                                        currentEVSE.Status = currentEVSEStatus.Value;
                                        newStatusList.Add(newStatus);
                                        EVSEsUpdated++;
                                    }

                                }

                                else
                                    EVSEsSkipped++;

                            }

                            DebugX.Log(EVSEsUpdated + " EVSE status updated, " + EVSEsSkipped + " EVSEs skipped");

                            totalEVSEsUpdated += EVSEsUpdated;
                            totalEVSEsSkipped += EVSEsSkipped;

                        }

                    }

                    #region Invalid charging station operator identification...

                    else
                    {
                        DebugX.Log("Invalid charging station operator identification: '" + CurrentOperatorEVSEStatus.OperatorId + "'!");
                        illegalOperatorsIds.Add(CurrentOperatorEVSEStatus.OperatorId);
                        totalEVSEsSkipped += (UInt64) CurrentOperatorEVSEStatus.EVSEStatusRecords.LongCount();
                    }

                    #endregion

                }
                else
                    operatorsSkipped.Add(CurrentOperatorEVSEStatus.OperatorId);

            }


            if (operatorsSkipped.   Count != 0)
                DebugX.Log(operatorsSkipped.Count    + " EVSE operators skipped");

            if (illegalOperatorsIds.Count != 0)
                DebugX.Log(illegalOperatorsIds.Count + " invalid EVSE operator identifications");

            if (validStatusList.    Count != 0)
                DebugX.Log(validStatusList.Count     + " EVSE status received");

            if (totalEVSEsUpdated   > 0)
                DebugX.Log(totalEVSEsUpdated         + " EVSEs updated");

            if (totalEVSEsSkipped   > 0)
                DebugX.Log(totalEVSEsSkipped         + " EVSEs skipped");


            return new StatusUpdate() {
                       ValidStatusList = validStatusList,
                       NewStatusList   = newStatusList
                   };

        }

        #endregion

        #region UpdateRoamingNetwork(RoamingNetwork, OperatorInfos)

        public static async Task UpdateRoamingNetwork(WWCP.IRoamingNetwork       RoamingNetwork,
                                                      IEnumerable<OperatorInfo>  OperatorInfos)
        {

            foreach (var operatorInfo in OperatorInfos)
            {

                var chargingStationOperatorId = operatorInfo.OperatorId.ToWWCP();
                if (chargingStationOperatorId.HasValue)
                {

                    if (!RoamingNetwork.TryGetChargingStationOperatorById(chargingStationOperatorId.Value,
                                                                          out var chargingStationOperator))
                    {

                        chargingStationOperator = RoamingNetwork.AddChargingStationOperator(
                                                      new WWCP.ChargingStationOperator(
                                                          chargingStationOperatorId.Value,
                                                          RoamingNetwork,
                                                          I18NString.Create(
                                                              Languages.unknown,
                                                              operatorInfo.OperatorName ?? chargingStationOperatorId.Value.ToString()
                                                          )
                                                      )
                                                  ).Result.ChargingStationOperator;

                    }

                    if (chargingStationOperator is not null)
                    {
                        foreach (var chargingPoolInfo in operatorInfo.ChargingPools)
                        {
                            if (chargingPoolInfo is not null)
                            {

                                var chargingPoolId = chargingPoolInfo.PoolId.ToWWCP();
                                if (chargingPoolId.HasValue)
                                {

                                    if (!chargingStationOperator.TryGetChargingPoolById(chargingPoolId.Value,
                                                                                        out var chargingPool))
                                    {

                                        chargingPool = chargingStationOperator.AddChargingPool(
                                                           new WWCP.ChargingPool(
                                                               chargingPoolId.Value,
                                                               chargingStationOperator,
                                                               I18NString.Create(
                                                                   Languages.unknown,
                                                                   (chargingPoolInfo.OperatorInfo.OperatorName ?? chargingStationOperatorId.Value.ToString()) + " pool"
                                                               )
                                                           )
                                                       ).Result.ChargingPool;

                                        // ToDo...

                                    }


                                }


                            }
                        }
                    }

                }

            }



            //var EVSEIdLookup = operatorInfo.VerifyUniquenessOfChargingStationIds();

            //DebugX.Log(String.Concat(operatorInfo.                                                               Count(), " pools, ",
            //                         operatorInfo.SelectMany(_ => _.ChargingStations).                           Count(), " stations, ",
            //                         operatorInfo.SelectMany(_ => _.ChargingStations).SelectMany(_ => _.EVSEIds).Count(), " EVSEs imported. ",
            //                         EVSEsSkipped, " EVSEs skipped."));


            //#region Data

            //UInt64     ChargingPoolsCreated           = 0;
            //UInt64     chargingPoolsUpdated           = 0;
            //Languages  LocationLanguage               = Languages.unknown;
            //Languages  LocalChargingStationLanguage   = Languages.unknown;

            //UInt64     ChargingStationsCreated        = 0;
            //UInt64     chargingStationsUpdated        = 0;

            //UInt64     EVSEsCreated                   = 0;
            //UInt64     EVSEsUpdated                   = 0;

            //#endregion

            //foreach (var CurrentEVSEDataRecord in evseDataRecordGroup)
            //{

            //    var currentEVSEId = CurrentEVSEDataRecord.Id.ToWWCP();

            //    if (!currentEVSEId.HasValue || !EVSEIdLookup.Contains(CurrentEVSEDataRecord.Id))
            //        continue;

            //    try
            //    {


            //        //// Get or create charging station operator...
            //        //if (!RoamingNetwork.TryGetChargingStationOperatorById(chargingStationOperatorId, out WWCP.ChargingStationOperator WWCPChargingStationOperator))
            //        //    WWCPChargingStationOperator = RoamingNetwork.CreateChargingStationOperator(chargingStationOperatorId.Value,
            //        //                                                                               I18NString.Create(Languages.unknown,
            //        //                                                                                                 evseDataRecordGroup.Key.ToString()));


            //        var EVSEInfo = EVSEIdLookup[CurrentEVSEDataRecord.Id];

            //        #region Set LocationLanguage

            //        LocationLanguage = EVSEInfo.PoolAddress.Country.ToLanguages();

            //        #endregion

            //        #region Guess the language of the 'ChargingStationName' by '_Address.Country'

            //        //_ChargingStationName = new I18NString();

            //        //if (LocalChargingStationName.IsNotNullOrEmpty())
            //        //    _ChargingStationName.Add(LocalChargingStationLanguage,
            //        //                             LocalChargingStationName);

            //        //if (EnChargingStationName.IsNotNullOrEmpty())
            //        //    _ChargingStationName.Add(Languages.en,
            //        //                             EnChargingStationName);

            //        #endregion


            //        #region Update matching charging pool...

            //        if (WWCPChargingStationOperator.TryGetChargingPoolById(EVSEInfo.PoolId.ToWWCP().Value, out WWCP.ChargingPool chargingPool))
            //        {

            //            // External update via events!
            //            //_ChargingPool.Description           = CurrentEVSEDataRecord.AdditionalInfo;
            //            chargingPool.LocationLanguage      = LocationLanguage;
            //            chargingPool.EntranceLocation      = CurrentEVSEDataRecord.GeoChargingPointEntrance.ToWWCP();
            //            //_ChargingPool.OpeningTimes          = CurrentEVSEDataRecord.OpeningTimes is not null ? OpeningTimes.Parse(CurrentEVSEDataRecord.OpeningTimes) : null;
            //            chargingPool.AuthenticationModes   = new ReactiveSet<WWCP.AuthenticationModes>(CurrentEVSEDataRecord.AuthenticationModes.SafeSelect(mode   => mode.  ToWWCP()));
            //            chargingPool.PaymentOptions        = new ReactiveSet<WWCP.PaymentOptions>     (CurrentEVSEDataRecord.PaymentOptions.     SafeSelect(option => option.ToWWCP()));
            //            chargingPool.Accessibility         = CurrentEVSEDataRecord.Accessibility.ToWWCP();
            //            chargingPool.HotlinePhoneNumber    = I18NString.Create(Languages.unknown, CurrentEVSEDataRecord.HotlinePhoneNumber.ToString());

            //            chargingPoolsUpdated++;

            //        }

            //        #endregion

            //        #region  ...or create a new one!

            //        else
            //        {

            //            // An operator might have multiple suboperator ids!
            //            if (!WWCPChargingStationOperator.Ids.Contains(EVSEInfo.OperatorId.ToWWCP().Value))
            //                WWCPChargingStationOperator.AddId(EVSEInfo.OperatorId.ToWWCP().Value);

            //            chargingPool = WWCPChargingStationOperator.CreateChargingPool(

            //                                EVSEInfo.PoolId.ToWWCP(),

            //                                Configurator: pool => {

            //                                    pool.DataSource                  = Id.ToString();
            //                                    //pool.Description                 = CurrentEVSEDataRecord.AdditionalInfo;
            //                                    pool.Address                     = CurrentEVSEDataRecord.Address.       ToWWCP();
            //                                    pool.GeoLocation                 = CurrentEVSEDataRecord.GeoCoordinates.ToWWCP();
            //                                    pool.LocationLanguage            = LocationLanguage;
            //                                    pool.EntranceLocation            = CurrentEVSEDataRecord.GeoChargingPointEntrance.ToWWCP();
            //                                    //pool.OpeningTimes                = CurrentEVSEDataRecord.OpeningTimes is not null ? OpeningTimes.Parse(CurrentEVSEDataRecord.OpeningTimes) : null;
            //                                    pool.AuthenticationModes         = new ReactiveSet<WWCP.AuthenticationModes>(CurrentEVSEDataRecord.AuthenticationModes.SafeSelect(mode   => mode.  ToWWCP()));
            //                                    pool.PaymentOptions              = new ReactiveSet<WWCP.PaymentOptions>     (CurrentEVSEDataRecord.PaymentOptions.     SafeSelect(option => option.ToWWCP()));
            //                                    pool.Accessibility               = CurrentEVSEDataRecord.Accessibility.ToWWCP();
            //                                    pool.HotlinePhoneNumber          = I18NString.Create(Languages.unknown, CurrentEVSEDataRecord.HotlinePhoneNumber.ToString());
            //                                    //pool.StatusAggregationDelegate   = ChargingStationStatusAggregationDelegate;

            //                                    ChargingPoolsCreated++;

            //                                });

            //        }

            //        #endregion


            //        #region Update matching charging station...

            //        if (chargingPool.TryGetChargingStationById(EVSEInfo.StationId.ToWWCP().Value, out WWCP.ChargingStation chargingStation))
            //        {

            //            // Update via events!
            //            //_ChargingStation.Name                       = CurrentEVSEDataRecord.ChargingStationName;
            //            chargingStation.HubjectStationId           = CurrentEVSEDataRecord.ChargingStationId.ToString();
            //            //_ChargingStation.Description                = CurrentEVSEDataRecord.AdditionalInfo;
            //            chargingStation.AuthenticationModes        = new ReactiveSet<WWCP.AuthenticationModes>(CurrentEVSEDataRecord.AuthenticationModes.SafeSelect(mode   => mode.  ToWWCP()));
            //            chargingStation.PaymentOptions             = new ReactiveSet<WWCP.PaymentOptions>     (CurrentEVSEDataRecord.PaymentOptions.     SafeSelect(option => option.ToWWCP()));
            //            chargingStation.Accessibility              = CurrentEVSEDataRecord.Accessibility.ToWWCP();
            //            chargingStation.HotlinePhoneNumber         = I18NString.Create(Languages.unknown, CurrentEVSEDataRecord.HotlinePhoneNumber.ToString());
            //            chargingStation.IsHubjectCompatible        = CurrentEVSEDataRecord.IsHubjectCompatible;
            //            chargingStation.DynamicInfoAvailable       = CurrentEVSEDataRecord.DynamicInfoAvailable == FalseTrueAuto.True;
            //            chargingStation.StatusAggregationDelegate  = EVSEStatusAggregationDelegate;

            //            chargingStationsUpdated++;

            //        }

            //        #endregion

            //        #region ...or create a new one!

            //        else
            //            chargingStation = chargingPool.CreateChargingStation(

            //                                    EVSEInfo.StationId.ToWWCP().Value,

            //                                    Configurator: station => {

            //                                        station.DataSource                 = Id.ToString();
            //                                        //station.Name                       = CurrentEVSEDataRecord.ChargingStationName;
            //                                        station.HubjectStationId           = CurrentEVSEDataRecord.ChargingStationId.ToString();
            //                                        //station.Description                = CurrentEVSEDataRecord.AdditionalInfo;
            //                                        station.AuthenticationModes        = new ReactiveSet<WWCP.AuthenticationModes>(CurrentEVSEDataRecord.AuthenticationModes.SafeSelect(mode   => mode.  ToWWCP()));
            //                                        station.PaymentOptions             = new ReactiveSet<WWCP.PaymentOptions>     (CurrentEVSEDataRecord.PaymentOptions.     SafeSelect(option => option.ToWWCP()));
            //                                        station.Accessibility              = CurrentEVSEDataRecord.Accessibility.ToWWCP();
            //                                        station.HotlinePhoneNumber         = I18NString.Create(Languages.unknown, CurrentEVSEDataRecord.HotlinePhoneNumber.ToString());
            //                                        station.IsHubjectCompatible        = CurrentEVSEDataRecord.IsHubjectCompatible;
            //                                        station.DynamicInfoAvailable       = CurrentEVSEDataRecord.DynamicInfoAvailable == FalseTrueAuto.True;
            //                                        station.StatusAggregationDelegate  = EVSEStatusAggregationDelegate;

            //                                        // photo_uri => "place_photo"

            //                                        ChargingStationsCreated++;

            //                                    }

            //                   );

            //        #endregion


            //        #region Update matching EVSE...

            //        if (chargingStation.TryGetEVSEById(CurrentEVSEDataRecord.Id.ToWWCP().Value, out WWCP.EVSE EVSE))
            //        {

            //            // Update via events!
            //            //_EVSE.Description     = CurrentEVSEDataRecord.AdditionalInfo;
            //            //_EVSE.ChargingModes   = new ReactiveSet<WWCP.ChargingModes>(CurrentEVSEDataRecord.ChargingModes.SafeSelect(mode => mode.AsWWCPChargingMode()));
            //            //OICPMapper.ApplyChargingFacilities(CurrentEVSEDataRecord.ChargingFacilities, _EVSE);
            //            EVSE.MaxCapacity     = CurrentEVSEDataRecord.MaxCapacity.HasValue ? new Decimal?(Convert.ToDecimal(CurrentEVSEDataRecord.MaxCapacity.Value)) : null;
            //            //_EVSE.SocketOutlets   = new ReactiveSet<WWCP.SocketOutlet>(CurrentEVSEDataRecord.PlugTypes.SafeSelect(Plug => new WWCP.SocketOutlet(Plug.AsWWCPPlugTypes())));

            //            EVSEsUpdated++;

            //        }

            //        #endregion

            //        #region ...or create a new one!

            //        else
            //            chargingStation.CreateEVSE(CurrentEVSEDataRecord.Id.ToWWCP().Value,

            //                                        Configurator: evse => {

            //                                            evse.DataSource      = Id.ToString();
            //                                            //evse.Description     = CurrentEVSEDataRecord.AdditionalInfo;
            //                                            //evse.ChargingModes   = new ReactiveSet<WWCP.ChargingModes>(CurrentEVSEDataRecord.ChargingModes.SafeSelect(mode => mode.AsWWCPChargingMode()));
            //                                            //OICPMapper.ApplyChargingFacilities(CurrentEVSEDataRecord.ChargingFacilities, evse);
            //                                            evse.MaxCapacity     = CurrentEVSEDataRecord.MaxCapacity.HasValue ? new Decimal?(Convert.ToDecimal(CurrentEVSEDataRecord.MaxCapacity.Value)) : null;
            //                                            //evse.SocketOutlets   = new ReactiveSet<WWCP.SocketOutlet>(CurrentEVSEDataRecord.PlugTypes.SafeSelect(Plug => new WWCP.SocketOutlet(Plug.AsWWCPPlugTypes())));

            //                                            EVSEsCreated++;

            //                                        });

            //        #endregion


            //    }
            //    catch (Exception e)
            //    {
            //        DebugX.Log(e.Message);
            //    }

            //}

            //DebugX.Log(EVSEsCreated + " EVSE created, " + EVSEsUpdated + " EVSEs updated, " + EVSEsSkipped + " EVSEs skipped");

            //TotalEVSEsCreated += EVSEsCreated;
            //TotalEVSEsUpdated += EVSEsUpdated;
            //TotalEVSEsSkipped += EVSEsSkipped;

            #region Invalid charging station operator identification...

            //else
            //{
            //    DebugX.Log("Invalid charging station operator identification: '" + evseDataRecordGroup.Key + "'!");
            //    InvalidOperatorsIds++;
            //    TotalEVSEsSkipped += (UInt64) evseDataRecordGroup.LongCount();
            //}

            #endregion

        }

        #endregion


        #region (private) LogEvent(Logger, LogHandler, ...)

        private Task LogEvent<TDelegate>(TDelegate?                                         Logger,
                                         Func<TDelegate, Task>                              LogHandler,
                                         [CallerArgumentExpression(nameof(Logger))] String  EventName   = "",
                                         [CallerMemberName()]                       String  Command     = "")

            where TDelegate : Delegate

                => LogEvent(
                       nameof(EMPAdapter),
                       Logger,
                       LogHandler,
                       EventName,
                       Command
                   );

        #endregion


        #region Operator overloading

        #region Operator == (WWCPCSOAdapter1, WWCPCSOAdapter2)

        /// <summary>
        /// Compares two WWCPCSOAdapters for equality.
        /// </summary>
        /// <param name="WWCPCSOAdapter1">A WWCPCSOAdapter.</param>
        /// <param name="WWCPCSOAdapter2">Another WWCPCSOAdapter.</param>
        /// <returns>True if both match; False otherwise.</returns>
        public static Boolean operator == (EMPAdapter WWCPCSOAdapter1, EMPAdapter WWCPCSOAdapter2)
        {

            if (Object.ReferenceEquals(WWCPCSOAdapter1, WWCPCSOAdapter2))
                return true;

            if (WWCPCSOAdapter1 is null || WWCPCSOAdapter2 is null)
                return false;

            return WWCPCSOAdapter1.Equals(WWCPCSOAdapter2);

        }

        #endregion

        #region Operator != (WWCPCSOAdapter1, WWCPCSOAdapter2)

        /// <summary>
        /// Compares two WWCPCSOAdapters for inequality.
        /// </summary>
        /// <param name="WWCPCSOAdapter1">A WWCPCSOAdapter.</param>
        /// <param name="WWCPCSOAdapter2">Another WWCPCSOAdapter.</param>
        /// <returns>False if both match; True otherwise.</returns>
        public static Boolean operator != (EMPAdapter WWCPCSOAdapter1, EMPAdapter WWCPCSOAdapter2)

            => !(WWCPCSOAdapter1 == WWCPCSOAdapter2);

        #endregion

        #region Operator <  (WWCPCSOAdapter1, WWCPCSOAdapter2)

        /// <summary>
        /// Compares two instances of this object.
        /// </summary>
        /// <param name="WWCPCSOAdapter1">A WWCPCSOAdapter.</param>
        /// <param name="WWCPCSOAdapter2">Another WWCPCSOAdapter.</param>
        /// <returns>true|false</returns>
        public static Boolean operator < (EMPAdapter  WWCPCSOAdapter1,
                                          EMPAdapter  WWCPCSOAdapter2)
        {

            if (WWCPCSOAdapter1 is null)
                throw new ArgumentNullException(nameof(WWCPCSOAdapter1),  "The given WWCPCSOAdapter must not be null!");

            return WWCPCSOAdapter1.CompareTo(WWCPCSOAdapter2) < 0;

        }

        #endregion

        #region Operator <= (WWCPCSOAdapter1, WWCPCSOAdapter2)

        /// <summary>
        /// Compares two instances of this object.
        /// </summary>
        /// <param name="WWCPCSOAdapter1">A WWCPCSOAdapter.</param>
        /// <param name="WWCPCSOAdapter2">Another WWCPCSOAdapter.</param>
        /// <returns>true|false</returns>
        public static Boolean operator <= (EMPAdapter WWCPCSOAdapter1,
                                           EMPAdapter WWCPCSOAdapter2)

            => !(WWCPCSOAdapter1 > WWCPCSOAdapter2);

        #endregion

        #region Operator >  (WWCPCSOAdapter1, WWCPCSOAdapter2)

        /// <summary>
        /// Compares two instances of this object.
        /// </summary>
        /// <param name="WWCPCSOAdapter1">A WWCPCSOAdapter.</param>
        /// <param name="WWCPCSOAdapter2">Another WWCPCSOAdapter.</param>
        /// <returns>true|false</returns>
        public static Boolean operator > (EMPAdapter WWCPCSOAdapter1,
                                          EMPAdapter WWCPCSOAdapter2)
        {

            if (WWCPCSOAdapter1 is null)
                throw new ArgumentNullException(nameof(WWCPCSOAdapter1),  "The given WWCPCSOAdapter must not be null!");

            return WWCPCSOAdapter1.CompareTo(WWCPCSOAdapter2) > 0;

        }

        #endregion

        #region Operator >= (WWCPCSOAdapter1, WWCPCSOAdapter2)

        /// <summary>
        /// Compares two instances of this object.
        /// </summary>
        /// <param name="WWCPCSOAdapter1">A WWCPCSOAdapter.</param>
        /// <param name="WWCPCSOAdapter2">Another WWCPCSOAdapter.</param>
        /// <returns>true|false</returns>
        public static Boolean operator >= (EMPAdapter WWCPCSOAdapter1,
                                           EMPAdapter WWCPCSOAdapter2)

            => !(WWCPCSOAdapter1 < WWCPCSOAdapter2);

        #endregion

        #endregion

        #region IComparable<EMPAdapter> Members

        #region CompareTo(Object)

        /// <summary>
        /// Compares two instances of this object.
        /// </summary>
        /// <param name="Object">An object to compare with.</param>
        public override Int32 CompareTo(Object? Object)

            => Object is EMPAdapter empAdapter
                   ? CompareTo(empAdapter)
                   : throw new ArgumentException("The given object is not an EMP adapter!",
                                                 nameof(Object));

        #endregion

        #region CompareTo(EMPAdapter)

        /// <summary>
        /// Compares two instances of this object.
        /// </summary>
        /// <param name="EMPAdapter">An EMP adapter object to compare with.</param>
        public Int32 CompareTo(EMPAdapter? EMPAdapter)
        {

            if (EMPAdapter is null)
                throw new ArgumentNullException(nameof(EMPAdapter), "The given EMP adapter must not be null!");

            return Id.CompareTo(EMPAdapter.Id);

        }

        #endregion

        #endregion

        #region IEquatable<EMPAdapter> Members

        #region Equals(Object)

        /// <summary>
        /// Compares two instances of this object.
        /// </summary>
        /// <param name="Object">An object to compare with.</param>
        /// <returns>true|false</returns>
        public override Boolean Equals(Object? Object)

            => Object is EMPAdapter empAdapter &&
                   Equals(empAdapter);

        #endregion

        #region Equals(EMPAdapter)

        /// <summary>
        /// Compares two EMP adapters for equality.
        /// </summary>
        /// <param name="EMPAdapter">An EMP adapter to compare with.</param>
        /// <returns>True if both match; False otherwise.</returns>
        public Boolean Equals(EMPAdapter? EMPAdapter)

            => EMPAdapter is not null &&
               Id.Equals(EMPAdapter.Id);

        #endregion

        #endregion

        #region (override) GetHashCode()

        /// <summary>
        /// Get the hashcode of this object.
        /// </summary>
        public override Int32 GetHashCode()

            => Id.GetHashCode();

        #endregion

        #region (override) ToString()

        /// <summary>
        /// Return a text representation of this object.
        /// </summary>
        public override String ToString()

            => $"OICP {Version.String} EMP Adapter: {Id}";

        #endregion


    }

}<|MERGE_RESOLUTION|>--- conflicted
+++ resolved
@@ -2071,7 +2071,6 @@
 
             #region Send OnRemoteStartRequest event
 
-<<<<<<< HEAD
             var startTime = Timestamp.Now;
 
             await LogEvent(
@@ -2093,168 +2092,177 @@
                           RequestTimeout
                       )
                   );
-=======
-            var startTime = org.GraphDefined.Vanaheimr.Illias.Timestamp.Now;
-
-            try
+
+            #endregion
+
+
+            var evseId                = ChargingLocation.EVSEId?.ToOICP();
+            var sessionId             = SessionId.               ToOICP();
+            var remoteAuthentication  = RemoteAuthentication.    ToOICP();
+
+            if (!evseId.HasValue)
+                result = WWCP.RemoteStartResult.Error(
+                             System_Id.Local,
+                             $"Invalid EVSE identification '{ChargingLocation?.EVSEId?.ToString() ?? "-"}'!",
+                             Runtime: Timestamp.Now - startTime
+                         );
+
+            else if (!sessionId.HasValue)
+                result = WWCP.RemoteStartResult.Error(
+                             System_Id.Local,
+                             $"Invalid charging session identification '{SessionId}'!",
+                             Runtime: Timestamp.Now - startTime
+                         );
+
+            else if (remoteAuthentication is null || remoteAuthentication.IsNullOrEmpty)
+                result = WWCP.RemoteStartResult.Error(
+                             System_Id.Local,
+                             $"Invalid remote authentication '{RemoteAuthentication?.ToString() ?? "-"}'!",
+                             Runtime: Timestamp.Now - startTime
+                         );
+
+            else
             {
 
-                OnRemoteStartRequest?.Invoke(startTime,
-                                             Timestamp.Value,
-                                             this,
-                                             EventTrackingId,
-                                             RoamingNetwork.Id,
-                                             ChargingLocation,
-                                             RemoteAuthentication,
-                                             SessionId,
-                                             ReservationId,
-                                             ChargingProduct,
-                                             Id,
-                                             null,
-                                             ProviderId,
-                                             RequestTimeout);
+                #region Check if the PartnerProductId has a special format like 'R=12345-1234...|P=AC1'
+
+                var PartnerProductIdElements = new Dictionary<String, String>();
+
+                if (ChargingProduct is not null)
+                    PartnerProductIdElements.Add("P", ChargingProduct.Id.ToString());
+
+                #endregion
+
+                #region Copy the 'PlannedDuration' value into the PartnerProductId "D=...min"
+
+                //if (PlannedDuration.HasValue && PlannedDuration.Value >= TimeSpan.FromSeconds(1))
+                //{
+                //
+                //    if (Duration.Value.Minutes > 0 && Duration.Value.Seconds == 0)
+                //    {
+                //        if (!PartnerProductIdElements.ContainsKey("D"))
+                //            PartnerProductIdElements.Add("D", Duration.Value.TotalMinutes + "min");
+                //        else
+                //            PartnerProductIdElements["D"] = Duration.Value.TotalMinutes + "min";
+                //    }
+                //
+                //    else
+                //    {
+                //        if (!PartnerProductIdElements.ContainsKey("D"))
+                //            PartnerProductIdElements.Add("D", Duration.Value.TotalSeconds + "sec");
+                //        else
+                //            PartnerProductIdElements["D"] = Duration.Value.TotalSeconds + "sec";
+                //    }
+                //
+                //}
+
+                #endregion
+
+                #region Copy the 'PlannedEnergy' value into the PartnerProductId
+
+                //if (PlannedEnergy.HasValue && PlannedEnergy.Value > 0))
+                //{
+                //
+                //    if (Duration.Value.Minutes > 0 && Duration.Value.Seconds == 0)
+                //    {
+                //        if (!PartnerProductIdElements.ContainsKey("D"))
+                //            PartnerProductIdElements.Add("D", Duration.Value.TotalMinutes + "min");
+                //        else
+                //            PartnerProductIdElements["D"] = Duration.Value.TotalMinutes + "min";
+                //    }
+                //
+                //    else
+                //    {
+                //        if (!PartnerProductIdElements.ContainsKey("D"))
+                //            PartnerProductIdElements.Add("D", Duration.Value.TotalSeconds + "sec");
+                //        else
+                //            PartnerProductIdElements["D"] = Duration.Value.TotalSeconds + "sec";
+                //    }
+                //
+                //}
+
+                #endregion
+
+                #region Copy the 'ReservationId' value into the PartnerProductId
+
+                if (ReservationId is not null)
+                {
+
+                    if (!PartnerProductIdElements.ContainsKey("R"))
+                        PartnerProductIdElements.Add("R", ReservationId.Value.Suffix);
+                    else
+                        PartnerProductIdElements["R"] = ReservationId.Value.Suffix;
+
+                }
+
+                #endregion
+
+
+                var remoteStartResponse  = await EMPRoaming.AuthorizeRemoteStart(
+                                                 new AuthorizeRemoteStartRequest(
+                                                     ProviderId:           ProviderId.ToOICP() ?? DefaultProviderId,
+                                                     EVSEId:               evseId.Value,
+                                                     Identification:       remoteAuthentication,
+                                                     SessionId:            sessionId,
+                                                     CPOPartnerSessionId:  null,
+                                                     EMPPartnerSessionId:  null,
+                                                     PartnerProductId:     PartnerProductIdElements.Count > 0
+                                                                               ? PartnerProduct_Id.Parse(
+                                                                                     PartnerProductIdElements.
+                                                                                         Select(kvp => kvp.Key + "=" + kvp.Value).
+                                                                                         AggregateWith("|")
+                                                                                 )
+                                                                               : null,
+
+                                                     Timestamp:            RequestTimestamp,
+                                                     CancellationToken:    CancellationToken,
+                                                     EventTrackingId:      EventTrackingId,
+                                                     RequestTimeout:       RequestTimeout)).
+                                                 ConfigureAwait(false);
+
+
+                var now      = Timestamp.Now;
+                var runtime  = now - RequestTimestamp.Value;
+
+                if (remoteStartResponse.IsSuccess() &&
+                    remoteStartResponse.Response is not null)
+                {
+
+                    var chargingSessionId = remoteStartResponse.Response.SessionId.ToWWCP();
+
+                    result = chargingSessionId.HasValue
+
+                                 ? WWCP.RemoteStartResult.Success(
+                                       new WWCP.ChargingSession(
+                                           chargingSessionId.Value,
+                                           EventTrackingId,
+                                           RoamingNetwork
+                                       ),
+                                       System_Id.Local,
+                                       runtime
+                                   )
+
+                                 : WWCP.RemoteStartResult.Error(
+                                       System_Id.Local,
+                                       $"The returned charging session identificaiton is invalid '{remoteStartResponse.Response.SessionId?.ToString() ?? "-"}'!",
+                                       Runtime: runtime
+                                   );
+
+                }
+
+                else
+                    result = WWCP.RemoteStartResult.Error(
+                                 remoteStartResponse.Response.HTTPResponse.HTTPStatusCode.ToString(),
+                                 System_Id.Local,
+                                 remoteStartResponse.Response.HTTPResponse.HTTPBodyAsUTF8String,
+                                 runtime
+                             );
 
             }
-            catch (Exception e)
-            {
-                DebugX.LogException(e, nameof(EMPAdapter) + "." + nameof(OnRemoteStartRequest));
-            }
->>>>>>> f8399770
-
-            #endregion
-
-
-            var EVSEId = ChargingLocation.EVSEId.Value;
-
-            #region Check if the PartnerProductId has a special format like 'R=12345-1234...|P=AC1'
-
-            var PartnerProductIdElements = new Dictionary<String, String>();
-
-            if (ChargingProduct is not null)
-                PartnerProductIdElements.Add("P", ChargingProduct.Id.ToString());
-
-            #endregion
-
-            #region Copy the 'PlannedDuration' value into the PartnerProductId "D=...min"
-
-            //if (PlannedDuration.HasValue && PlannedDuration.Value >= TimeSpan.FromSeconds(1))
-            //{
-            //
-            //    if (Duration.Value.Minutes > 0 && Duration.Value.Seconds == 0)
-            //    {
-            //        if (!PartnerProductIdElements.ContainsKey("D"))
-            //            PartnerProductIdElements.Add("D", Duration.Value.TotalMinutes + "min");
-            //        else
-            //            PartnerProductIdElements["D"] = Duration.Value.TotalMinutes + "min";
-            //    }
-            //
-            //    else
-            //    {
-            //        if (!PartnerProductIdElements.ContainsKey("D"))
-            //            PartnerProductIdElements.Add("D", Duration.Value.TotalSeconds + "sec");
-            //        else
-            //            PartnerProductIdElements["D"] = Duration.Value.TotalSeconds + "sec";
-            //    }
-            //
-            //}
-
-            #endregion
-
-            #region Copy the 'PlannedEnergy' value into the PartnerProductId
-
-            //if (PlannedEnergy.HasValue && PlannedEnergy.Value > 0))
-            //{
-            //
-            //    if (Duration.Value.Minutes > 0 && Duration.Value.Seconds == 0)
-            //    {
-            //        if (!PartnerProductIdElements.ContainsKey("D"))
-            //            PartnerProductIdElements.Add("D", Duration.Value.TotalMinutes + "min");
-            //        else
-            //            PartnerProductIdElements["D"] = Duration.Value.TotalMinutes + "min";
-            //    }
-            //
-            //    else
-            //    {
-            //        if (!PartnerProductIdElements.ContainsKey("D"))
-            //            PartnerProductIdElements.Add("D", Duration.Value.TotalSeconds + "sec");
-            //        else
-            //            PartnerProductIdElements["D"] = Duration.Value.TotalSeconds + "sec";
-            //    }
-            //
-            //}
-
-            #endregion
-
-            #region Copy the 'ReservationId' value into the PartnerProductId
-
-            if (ReservationId is not null)
-            {
-
-                if (!PartnerProductIdElements.ContainsKey("R"))
-                    PartnerProductIdElements.Add("R", ReservationId.Value.Suffix);
-                else
-                    PartnerProductIdElements["R"] = ReservationId.Value.Suffix;
-
-            }
-
-            #endregion
-
-
-            //var providerId           = ProviderId.ToOICP() ?? DefaultProviderId;
-
-            var remoteStartResponse  = await EMPRoaming.AuthorizeRemoteStart(
-                                             new AuthorizeRemoteStartRequest(
-                                                 ProviderId:           ProviderId.ToOICP() ?? DefaultProviderId,
-                                                 EVSEId:               EVSEId.ToOICP().Value,
-                                                 Identification:       RemoteAuthentication.ToOICP(),
-                                                 SessionId:            SessionId.           ToOICP(),
-                                                 CPOPartnerSessionId:  null,
-                                                 EMPPartnerSessionId:  null,
-                                                 PartnerProductId:     PartnerProductIdElements.Count > 0
-                                                                           ? new PartnerProduct_Id?(PartnerProduct_Id.Parse(PartnerProductIdElements.
-                                                                                                                            Select(kvp => kvp.Key + "=" + kvp.Value).
-                                                                                                                            AggregateWith("|")))
-                                                                           : null,
-
-                                                 Timestamp:            RequestTimestamp,
-                                                 CancellationToken:    CancellationToken,
-                                                 EventTrackingId:      EventTrackingId,
-                                                 RequestTimeout:       RequestTimeout)).
-                                             ConfigureAwait(false);
-
-
-            var now      = Timestamp.Now;
-            var runtime  = now - RequestTimestamp.Value;
-
-            if (remoteStartResponse.IsSuccess())
-            {
-
-                result = WWCP.RemoteStartResult.Success(
-                             remoteStartResponse.Response.SessionId.HasValue
-                                 ? new WWCP.ChargingSession(
-                                       remoteStartResponse.Response.SessionId.ToWWCP().Value,
-                                       EventTrackingId,
-                                       RoamingNetwork
-                                   )
-                                 : null,
-                             System_Id.Local,
-                             runtime
-                         );
-
-            }
-
-            else
-                result = WWCP.RemoteStartResult.Error(
-                             remoteStartResponse.Response.HTTPResponse.HTTPStatusCode.ToString(),
-                             System_Id.Local,
-                             remoteStartResponse.Response.HTTPResponse.HTTPBodyAsUTF8String,
-                             runtime
-                         );
 
 
             #region Send OnRemoteStartResponse event
 
-<<<<<<< HEAD
             var endTime = Timestamp.Now;
 
             await LogEvent(
@@ -2278,35 +2286,6 @@
                           endTime - startTime
                       )
                   );
-=======
-            var endTime = org.GraphDefined.Vanaheimr.Illias.Timestamp.Now;
-
-            try
-            {
-
-                OnRemoteStartResponse?.Invoke(endTime,
-                                              Timestamp.Value,
-                                              this,
-                                              EventTrackingId,
-                                              RoamingNetwork.Id,
-                                              ChargingLocation,
-                                              RemoteAuthentication,
-                                              SessionId,
-                                              ReservationId,
-                                              ChargingProduct,
-                                              Id,
-                                              null,
-                                              ProviderId,
-                                              RequestTimeout,
-                                              result,
-                                              endTime - startTime);
-
-            }
-            catch (Exception e)
-            {
-                DebugX.LogException(e, nameof(EMPAdapter) + "." + nameof(OnRemoteStartResponse));
-            }
->>>>>>> f8399770
 
             #endregion
 
@@ -2326,7 +2305,7 @@
         /// <param name="ProviderId">The unique identification of the e-mobility service provider.</param>
         /// <param name="RemoteAuthentication">The unique identification of the e-mobility account.</param>
         /// 
-        /// <param name="Timestamp">The optional timestamp of the request.</param>
+        /// <param name="RequestTimestamp">The optional timestamp of the request.</param>
         /// <param name="EventTrackingId">An optional event tracking identification for correlating this request with other events.</param>
         /// <param name="RequestTimeout">An optional timeout for this request.</param>
         /// <param name="CancellationToken">An optional token to cancel this request.</param>
@@ -2338,7 +2317,7 @@
                                              WWCP.RemoteAuthentication?  RemoteAuthentication,  // = null,
                                              WWCP.Auth_Path?             AuthenticationPath,    // = null,
 
-                                             DateTime?                   Timestamp,
+                                             DateTime?                   RequestTimestamp,
                                              EventTracking_Id?           EventTrackingId,
                                              TimeSpan?                   RequestTimeout,
                                              CancellationToken           CancellationToken)
@@ -2347,9 +2326,9 @@
 
             #region Initial checks
 
-            Timestamp       ??= org.GraphDefined.Vanaheimr.Illias.Timestamp.Now;
-            EventTrackingId ??= EventTracking_Id.New;
-            RequestTimeout  ??= EMPClient?.RequestTimeout;
+            RequestTimestamp ??= Timestamp.Now;
+            EventTrackingId  ??= EventTracking_Id.New;
+            RequestTimeout   ??= EMPClient?.RequestTimeout;
 
             WWCP.RemoteStopResult? result = null;
 
@@ -2357,95 +2336,122 @@
 
             #region Send OnRemoteStopRequest event
 
-            var startTime = org.GraphDefined.Vanaheimr.Illias.Timestamp.Now;
-
-            try
-            {
-
-                OnRemoteStopRequest?.Invoke(startTime,
-                                            Timestamp.Value,
-                                            this,
-                                            EventTrackingId,
-                                            RoamingNetwork.Id,
-                                            SessionId,
-                                            ReservationHandling,
-                                            Id,
-                                            null,
-                                            ProviderId,
-                                            RemoteAuthentication,
-                                            RequestTimeout);
-
-            }
-            catch (Exception e)
-            {
-                DebugX.LogException(e, nameof(EMPAdapter) + "." + nameof(OnRemoteStopRequest));
-            }
+            var startTime = Timestamp.Now;
+
+            await LogEvent(
+                      OnRemoteStopRequest,
+                      loggingDelegate => loggingDelegate.Invoke(
+                          startTime,
+                          RequestTimestamp.Value,
+                          this,
+                          EventTrackingId,
+                          RoamingNetwork.Id,
+                          SessionId,
+                          ReservationHandling,
+                          Id,
+                          null,
+                          ProviderId,
+                          RemoteAuthentication,
+                          RequestTimeout
+                      )
+                  );
 
             #endregion
 
 
-            RoamingNetwork.TryGetChargingSessionById(SessionId, out var session);
-
-            var sessionId           = SessionId.      ToOICP();
-            var evseId              = session?.EVSEId.ToOICP();
-
-            var remoteStopResponse  = await EMPRoaming.AuthorizeRemoteStop(
-                                            new AuthorizeRemoteStopRequest(
-                                                SessionId:            sessionId. Value,
-                                                ProviderId:           ProviderId.ToOICP() ?? DefaultProviderId,
-                                                EVSEId:               evseId.    Value,
-                                                CPOPartnerSessionId:  null,
-                                                EMPPartnerSessionId:  null,
-
-                                                Timestamp:            Timestamp,
-                                                CancellationToken:    CancellationToken,
-                                                EventTrackingId:      EventTrackingId,
-                                                RequestTimeout:       RequestTimeout)).
-                                            ConfigureAwait(false);
-
-            if (remoteStopResponse.IsSuccess())
-            {
-
-                result = WWCP.RemoteStopResult.Success(SessionId, System_Id.Local);
-
-            }
-
-            else
+            if (!RoamingNetwork.TryGetChargingSessionById(SessionId, out var session))
                 result = WWCP.RemoteStopResult.Error(
                              SessionId,
                              System_Id.Local,
-                             remoteStopResponse.Response.HTTPResponse.HTTPStatusCode.ToString(),
-                             Runtime: org.GraphDefined.Vanaheimr.Illias.Timestamp.Now - startTime
+                             $"Unknown charging session '{SessionId}'!",
+                             Runtime: Timestamp.Now - startTime
                          );
 
+            else
+            {
+
+                var sessionId  = SessionId.      ToOICP();
+                var evseId     = session?.EVSEId.ToOICP();
+
+                if (!sessionId.HasValue)
+                    result = WWCP.RemoteStopResult.Error(
+                                 SessionId,
+                                 System_Id.Local,
+                                 $"Invalid charging session identification '{SessionId}'!",
+                                 Runtime: Timestamp.Now - startTime
+                             );
+
+                else if (!evseId.HasValue)
+                    result = WWCP.RemoteStopResult.Error(
+                                 SessionId,
+                                 System_Id.Local,
+                                 $"Invalid EVSE identification '{session?.EVSEId?.ToString() ?? "-"}'!",
+                                 Runtime: Timestamp.Now - startTime
+                             );
+
+                else
+                {
+
+                    var remoteStopResponse  = await EMPRoaming.AuthorizeRemoteStop(
+                                                    new AuthorizeRemoteStopRequest(
+                                                        SessionId:            sessionId. Value,
+                                                        ProviderId:           ProviderId.ToOICP() ?? DefaultProviderId,
+                                                        EVSEId:               evseId.    Value,
+                                                        CPOPartnerSessionId:  null,
+                                                        EMPPartnerSessionId:  null,
+
+                                                        Timestamp:            RequestTimestamp,
+                                                        CancellationToken:    CancellationToken,
+                                                        EventTrackingId:      EventTrackingId,
+                                                        RequestTimeout:       RequestTimeout)).
+                                                    ConfigureAwait(false);
+
+                    if (remoteStopResponse.IsSuccess())
+                    {
+
+                        result = WWCP.RemoteStopResult.Success(
+                                     SessionId,
+                                     System_Id.Local
+                                 );
+
+                    }
+
+                    else
+                        result = WWCP.RemoteStopResult.Error(
+                                     SessionId,
+                                     System_Id.Local,
+                                     remoteStopResponse.Response?.HTTPResponse?.HTTPStatusCode.ToString(),
+                                     Runtime: Timestamp.Now - startTime
+                                 );
+
+                }
+
+            }
+
 
             #region Send OnRemoteStopResponse event
 
-            var endTime = org.GraphDefined.Vanaheimr.Illias.Timestamp.Now;
-
-            try
-            {
-
-                OnRemoteStopResponse?.Invoke(endTime,
-                                             Timestamp.Value,
-                                             this,
-                                             EventTrackingId,
-                                             RoamingNetwork.Id,
-                                             SessionId,
-                                             ReservationHandling,
-                                             Id,
-                                             null,
-                                             ProviderId,
-                                             RemoteAuthentication,
-                                             RequestTimeout,
-                                             result,
-                                             endTime - startTime);
-
-            }
-            catch (Exception e)
-            {
-                DebugX.LogException(e, nameof(EMPAdapter) + "." + nameof(OnRemoteStopResponse));
-            }
+            var endTime = Timestamp.Now;
+
+            await LogEvent(
+                      OnRemoteStopResponse,
+                      loggingDelegate => loggingDelegate.Invoke(
+                          endTime,
+                          RequestTimestamp.Value,
+                          this,
+                          EventTrackingId,
+                          RoamingNetwork.Id,
+                          SessionId,
+                          ReservationHandling,
+                          Id,
+                          null,
+                          ProviderId,
+                          RemoteAuthentication,
+                          RequestTimeout,
+                          result,
+                          endTime - startTime
+                      )
+                  );
 
             #endregion
 
